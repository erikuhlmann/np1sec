--- conflicted
+++ resolved
@@ -28,14 +28,9 @@
 
 using namespace std;
 
-<<<<<<< HEAD
-void chat_mocker_plugin_receive_handler(std::string room_name, std::string message, void* aux_data)
-=======
 void chat_mocker_plugin_receive_handler(std::string room_name,
                                         std::string message,
-                                        void* aux_data);
->>>>>>> a3458dad
-{
+                                        void* aux_data) {
   np1secUserState* user_state = reinterpret_cast<np1secUserState*>(aux_data);
 
   // we need to process message and see if it is join leave or actual message
