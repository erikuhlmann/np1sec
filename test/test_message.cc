--- conflicted
+++ resolved
@@ -44,38 +44,6 @@
 TEST_F(MessageTest, test_compute_message_id) {
 }
 
-// TEST_F(MessageTest, test_np1secMessage_constructor) {
-//   Cryptic cryptic;
-//   SessionId session_id(reinterpret_cast<const uint8_t*>("abcdefgh"));
-//   std::string sender_id = "test_user";
-//   std::string user_message = "test message";
-//   np1secMessage::np1secMessageType message_type = np1secMessage::USER_MESSAGE;
-//   HashBlock* transcript_chain_hash = 0;
-//   np1secLoadFlag meta_load_flag = NO_LOAD;
-//   std::string meta_load = "";
-//   std::vector<std::string> pstates = {"1"};
-//   np1secUserState* us = new np1secUserState("tester", nullptr);
-//   np1secMessage msg(session_id,
-//                     sender_id,
-//                     user_message,
-//                     message_type,
-//                     transcript_chain_hash,
-//                     meta_load_flag,
-//                     meta_load,
-//                     pstates,
-//                     &cryptic,
-//                     &us);
-
-//   ASSERT_EQ(msg.session_id, session_id);
-//   ASSERT_EQ(msg.sender_id, sender_id);
-//   ASSERT_EQ(msg.meta_load_flag, meta_load_flag);
-//   ASSERT_EQ(msg.meta_load, meta_load);
-//   ASSERT_EQ(msg.pstates, pstates);
-// }
-
-// TEST_F(MessageTest, test_format_meta_message) {
-// }
-
 TEST_F(MessageTest, test_user_message){
 
   std::string room_name = "test_room_name";
@@ -151,12 +119,7 @@
                                nullptr,
                                joiner_state,
                                room_name);
-<<<<<<< HEAD
-  ASSERT_EQ(outbound.message_type, inbound.message_type);
-
-=======
   ASSERT_EQ((*outbound.session_id), (*inbound.session_id));
->>>>>>> a69341a9
 }
 
 
