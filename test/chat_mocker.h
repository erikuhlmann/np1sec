--- conflicted
+++ resolved
@@ -62,16 +62,7 @@
   void leave(std::string nick) {
       _participant_list.erase(nick);
       broadcast(":o?LEAVE:o?" + nick);
-<<<<<<< HEAD
     };
-
-  void send(std::string sender_nick, std::string message)
-    {
-      broadast(":o?SEND:o?"+std::to_string(global_message_id)+":o?"+nick+":o?"+message);
-    };
-=======
-    }
->>>>>>> a3458dad
 
   void send(std::string sender_nick, std::string message) {
       broadcast(":o?SEND:o?"+
