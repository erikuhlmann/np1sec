/**
 * Multiparty Off-the-Record Messaging library
 * Copyright (C) 2014, eQualit.ie
 *
 * This library is free software; you can redistribute it and/or
 * modify it under the terms of version 3 of the GNU Lesser General
 * Public License as published by the Free Software Foundation.
 *
 * This library is distributed in the hope that it will be useful,
 * but WITHOUT ANY WARRANTY; without even the implied warranty of
 * MERCHANTABILITY or FITNESS FOR A PARTICULAR PURPOSE.  See the GNU
 * Lesser General Public License for more details.
 *
 * You should have received a copy of the GNU Lesser General Public
 * License along with this library; if not, write to the Free Software
 * Foundation, Inc., 51 Franklin Street, Fifth Floor, Boston, MA 02110-1301 USA
 */

/**
   This is a mock/simulator of a multi party chat protocol runing on the
   same machine for the purpose of testing np1sec 
 */

#include "src/userstate.h"
#include "src/common.h"
#include "test/chat_mocker.h"

Logger mock_logger(INFO);

static void
check_receive_queue(void *arg)
{
  ((ChatMocker*)arg)->receive();
}

// Default constructor
EventManager::EventManager() : base(nullptr)
{
}

// A simple constructor that copies the event base to simplify adding events
EventManager::EventManager(struct event_base* base)
{
  this->base = base;
}

std::string EventManager::next_identifier()
{
  int elements = size();
  std::stringstream stream;
  stream << std::setfill('0') << std::setw(sizeof(int) * 2) << std::hex << elements;
  return stream.str();
}

std::string* EventManager::add_timeout(event_callback_fn cb, void* arg, timeval* timeout)
{
  std::string* new_ident = new std::string;
  *new_ident = next_identifier();
  timers[*new_ident] = evtimer_new(base, cb, arg);
  evtimer_add(timers[*new_ident], timeout);
  return new_ident;
}

struct event* EventManager::get(std::string* identifier)
{
  auto requested_event =  timers.find(*identifier);
  return (requested_event == timers.end()) ? nullptr : requested_event->second;
}

int EventManager::size()
{
  return timers.size();
}

void EventManager::remove_timeout(std::string* identifier)
{
  event* evt = get(identifier);
  if (evt) {
    // Delete an event and check that the return code is 0 (success)
    bool event_deleted = evtimer_del(evt) == 0;
    //bool event_deleted = event_del(evt) == 0;
    if (event_deleted) {
      mock_logger.info("Event with id " + *identifier + " deleted successfully.");
    } else {
      mock_logger.warn("Event with id " + *identifier + " not deleted!");
    }
    timers.erase(*identifier);
  } else {
    mock_logger.warn("trying to delete none-existing timer", __FUNCTION__);
  }
}
<<<<<<< HEAD

void EventManager::end_event_loop()
{
  event_base_loopexit(base, 0);
}

// #define CUSTOM_USER_DIRECTORY "/tmp/test_user"
// #define CUSTOM_PLUGIN_PATH ""
// #define PLUGIN_SAVE_PREF "/tmp/test_client/plugins/saved"
// #define UI_ID "test_client"

// char server[128];
// char room[128];

// void write_conv(PurpleConversation *conv,
//                 const char *who, const char *alias,
//                 const char *message,
//                 PurpleMessageFlags flags,
//                 time_t mtime) {
//   UNUSED(conv);
//   UNUSED(flags);
//   UNUSED(mtime);
//   const char *name = NULL;
//   if (alias && *alias)
//     name = alias;
//   else if (who && *who)
//     name = who;
//   printf("%s> %s\n", name, message);
// }

// PurpleConversationUiOps conv_uiops = {
//   NULL,
//   NULL,
//   NULL,
//   NULL,
//   write_conv,
//   NULL,
//   NULL,
//   NULL,
//   NULL,
//   NULL,
//   NULL,
//   NULL,
//   NULL,
//   NULL,
//   NULL,
//   NULL,
//   NULL,
//   NULL,
//   NULL
// };

// void ui_init(void) {
//   purple_conversations_set_ui_ops(&conv_uiops);
// }

// static PurpleCoreUiOps uiops = {
//   NULL,
//   NULL,
//   ui_init,
//   NULL,
//   NULL,
//   NULL,
//   NULL,
//   NULL
// };

// static void signed_on(PurpleConnection *gc, gpointer null) {
//   UNUSED(null);
//   PurpleAccount *account = purple_connection_get_account(gc);
//   printf("Account connected: %s %s\n",
//          account->username, account->protocol_id);

//   GHashTable *components = g_hash_table_new(g_str_hash, g_str_equal);
//   g_hash_table_insert(components, strdup("room"), strdup(room));
//   g_hash_table_insert(components, strdup("server"), strdup(server));
//   serv_join_chat(gc, components);
// }

// static void process_sending_chat(PurpleAccount *account,
//                                  char **message, int id,
//                                  void *m) {
//   UNUSED(account);
//   np1secUserState* user_state = reinterpret_cast<np1secUserState*>(m);
//   std::string prefix = std::string("np1sec:");
//   prefix.append(*message);
//   free(*message);
//   *message = strdup(prefix.c_str());
//   // PurpleConnection *gc = purple_account_get_connection(account);
//   // PurpleConversation *conv = purple_find_chat(gc, id);
//   // user_state->send_handler(conv->name, *message);
// }

// static gboolean process_receiving_chat(PurpleAccount *account, char **sender,
//                                        char **message,
//                                        PurpleConversation *conv,
//                                        int *flags, void *m) {
//   UNUSED(account);
//   UNUSED(sender);
//   UNUSED(flags);
//   np1secUserState* user_state = reinterpret_cast<np1secUserState*>(m);
//   std::string prefix = std::string("np1sec:");
//   prefix.append(*message);
//   free(*message);
//   *message = strdup(prefix.c_str());
//   // user_state->receive_handler(conv->name, prefix);
//   return FALSE;
// }

// static void process_chat_join_failed(PurpleConnection *gc,
//                                      GHashTable *components, void *m) {
//   UNUSED(gc);
//   UNUSED(components);
//   UNUSED(m);
//   printf("Join failed :(\n");
// }

// static void process_chat_joined(PurpleConversation *conv, void *m) {
//   np1secUserState* user_state = reinterpret_cast<np1secUserState*>(m);
//   bool joined = user_state->join_room(conv->name);
//   printf("Joining %s: %s\n", conv->name, joined ? "succeeded" : "failed");
// }

// static void process_buddy_chat_joined(PurpleConversation *conv,
//                                       const char *name,
//                                       PurpleConvChatBuddyFlags flags,
//                                       gboolean new_arrival, void *m) {
//   UNUSED(conv);
//   UNUSED(flags);
//   UNUSED(new_arrival);
//   UNUSED(m);
//   printf("%s joined the chat\n", name);
// }

// static void process_chat_buddy_left(PurpleConversation *conv,
//                             const char *name,
//                             const char *reason, void *m) {
//   UNUSED(conv);
//   UNUSED(reason);
//   UNUSED(m);
//   printf("%s left the chat\n", name);
// }

// static void connect_to_signals(np1secUserState* user_state) {
//   static int handle;
//   void *conn_handle = purple_connections_get_handle();
//   void *conv_handle = purple_conversations_get_handle();

//   purple_signal_connect(conn_handle, "signed-on", &handle,
//            PURPLE_CALLBACK(signed_on), user_state);
//   purple_signal_connect(conv_handle, "sending-chat-msg", &handle,
//            PURPLE_CALLBACK(process_sending_chat), user_state);
//   purple_signal_connect(conv_handle, "receiving-chat-msg", &handle,
//            PURPLE_CALLBACK(process_receiving_chat), user_state);
//   purple_signal_connect(conv_handle, "chat-join-failed", &handle,
//            PURPLE_CALLBACK(process_chat_join_failed), user_state);
//   purple_signal_connect(conv_handle, "chat-joined", &handle,
//            PURPLE_CALLBACK(process_chat_joined), user_state);
//   purple_signal_connect(conv_handle, "chat-buddy-joined", &handle,
//            PURPLE_CALLBACK(process_buddy_chat_joined), user_state);
//   purple_signal_connect(conv_handle, "chat-buddy-left", &handle,
//            PURPLE_CALLBACK(process_chat_buddy_left), user_state);
// }

// #define PURPLE_GLIB_READ_COND  (G_IO_IN | G_IO_HUP | G_IO_ERR)
// #define PURPLE_GLIB_WRITE_COND (G_IO_OUT | G_IO_HUP | G_IO_ERR | G_IO_NVAL)

// typedef struct _PurpleGLibIOClosure {
//   PurpleInputFunction function;
//   guint result;
//   gpointer data;
// } PurpleGLibIOClosure;

// void purple_glib_io_destroy(gpointer data) {
//   g_free(data);
// }

// gboolean purple_glib_io_invoke(GIOChannel *source, GIOCondition condition,
//                                gpointer data) {
//   PurpleGLibIOClosure *closure = static_cast<PurpleGLibIOClosure *>(data);
//   int purple_cond = 0;

//   if (condition & PURPLE_GLIB_READ_COND)
//     purple_cond |= PURPLE_INPUT_READ;
//   if (condition & PURPLE_GLIB_WRITE_COND)
//     purple_cond |= PURPLE_INPUT_WRITE;

//   closure->function(closure->data, g_io_channel_unix_get_fd(source),
//                     static_cast<PurpleInputCondition>(purple_cond));

//   return TRUE;
// }

// guint glib_input_add(gint fd, PurpleInputCondition condition,
//                      PurpleInputFunction function, gpointer data) {
//   PurpleGLibIOClosure *closure = g_new0(PurpleGLibIOClosure, 1);
//   GIOChannel *channel;
//   int cond = 0;

//   closure->function = function;
//   closure->data = data;

//   if (condition & PURPLE_INPUT_READ)
//     cond |= PURPLE_GLIB_READ_COND;
//   if (condition & PURPLE_INPUT_WRITE)
//     cond |= PURPLE_GLIB_WRITE_COND;

// #if defined _WIN32 && !defined WINPIDGIN_USE_GLIB_IO_CHANNEL
//   channel = wpurple_g_io_channel_win32_new_socket(fd);
// #else
//   channel = g_io_channel_unix_new(fd);
// #endif
//   closure->result = g_io_add_watch_full(channel, G_PRIORITY_DEFAULT,
//                                         static_cast<GIOCondition>(cond),
//                                         purple_glib_io_invoke, closure,
//                                         purple_glib_io_destroy);

//   g_io_channel_unref(channel);
//   return closure->result;
// }

// PurpleEventLoopUiOps glib_eventloops = {
//   g_timeout_add,
//   g_source_remove,
//   glib_input_add,
//   g_source_remove,
//   NULL,
// #if GLIB_CHECK_VERSION(2, 14, 0)
//   g_timeout_add_seconds,
// #else
//   NULL,
// #endif
//   NULL,
//   NULL,
//   NULL
// };

// void purple_init(void) {
//   purple_util_set_user_dir(CUSTOM_USER_DIRECTORY);
//   purple_debug_set_enabled(FALSE);
//   purple_core_set_ui_ops(&uiops);
//   purple_eventloop_set_ui_ops(&glib_eventloops);
//   purple_plugins_add_search_path(CUSTOM_PLUGIN_PATH);

//   if (!purple_core_init(UI_ID)) {
//     printf("initializing libpurple failed\n");
//     abort();
//   }

//   purple_set_blist(purple_blist_new());
//   purple_blist_load();
//   purple_prefs_load();
//   purple_plugins_load_saved(PLUGIN_SAVE_PREF);
//   purple_pounces_load();
// }

// static gboolean io_callback(GIOChannel *io, GIOCondition condition,
//                             gpointer p) {
//   UNUSED(condition);
//   PurpleAccount *account = reinterpret_cast<PurpleAccount *>(p);
//   gchar in;
//   GError *error = NULL;
//   static char buf[128];
//   static int ind = 0;

//   char *name = g_strdup_printf("%s@%s", room, server);
//   PurpleConversation *conv = purple_find_conversation_with_account(
//     PURPLE_CONV_TYPE_CHAT, name, account);
//   g_free(name);

//   switch (g_io_channel_read_chars(io, &in, 1, NULL, &error)) {
//   case G_IO_STATUS_NORMAL:
//     buf[ind++] = in;
//     if (ind == 128 || in == '\n') {
//       buf[ind-1] = '\0';
//       purple_conv_chat_send(PURPLE_CONV_CHAT(conv), strdup(buf));
//       ind = 0;
//     }
//     return TRUE;
//   case G_IO_STATUS_ERROR:
//     g_printerr("IO error: %s\n", error->message);
//     g_error_free(error);
//     return FALSE;
//   case G_IO_STATUS_EOF:
//   case G_IO_STATUS_AGAIN:
//     return TRUE;
//     break;
//   }

//   return FALSE;
// }

// void log(std::string room_name, std::string message) {
//   fprintf(stderr, "room: %s / message: %s\n", room_name.c_str(),
//           message.c_str());
// }

// int main(void) {
//   GMainLoop *loop = g_main_loop_new(NULL, FALSE);
//   purple_init();
//   std::string xmpp = "XMPP";
//   GList *iter = purple_plugins_get_protocols();
//   const char *prpl = NULL;
//   for (; iter; iter = iter->next) {
//     PurplePlugin *plugin = static_cast<PurplePlugin *>(iter->data);
//     PurplePluginInfo *info = plugin->info;
//     if (info && info->name && !strcmp(xmpp.c_str(), info->name)) {
//       prpl = info->id;
//       break;
//     }
//   }
//   if (!prpl) {
//     fprintf(stderr, "Failed to gets protocol.");
//     abort();
//   }

//   printf("XMPP account: ");
//   char name[128];
//   char *res = fgets(name, sizeof(name), stdin);
//   if (!res) {
//     fprintf(stderr, "Failed to read user name.");
//     abort();
//   }
//   name[strlen(name) - 1] = 0;  // strip the \n

//   // here is the place to construct the user state
//   static np1secAppOps ops = {
//     log
//   };

//   np1secUserState* user_state = new np1secUserState(name, &ops);
//   if (!user_state->init()) {
//     fprintf(stderr, "Failed to initiate the userstate.\n");
//     abort();
//   }

//   PurpleAccount *account = purple_account_new(name, prpl);
//   char *password = getpass("Password: ");
//   purple_account_set_password(account, password);
//   purple_account_set_enabled(account, UI_ID, TRUE);

//   PurpleSavedStatus *status = purple_savedstatus_new(NULL,
//                               PURPLE_STATUS_AVAILABLE);
//   purple_savedstatus_activate(status);

//   // user_state need to be sent in order to be available to call backs
//   connect_to_signals(user_state);

//   printf("Conference server: ");
//   res = fgets(server, sizeof(server), stdin);
//   if (!res) {
//     fprintf(stderr, "Failed to read conference server.");
//     abort();
//   }
//   server[strlen(server) - 1] = 0;  // strip the \n

//   printf("Room name: ");
//   res = fgets(room, sizeof(room), stdin);
//   if (!res) {
//     fprintf(stderr, "Failed to read room's name.");
//     abort();
//   }
//   room[strlen(room) - 1] = 0;  // strip the \n

//   GIOChannel *io = g_io_channel_unix_new(STDIN_FILENO);
//   g_io_add_watch(io, G_IO_IN, io_callback, account);
//   g_main_loop_run(loop);

//   return 0;
// }
/**
 * join the room by adding the name of the participant to the room list
 */
/*void ChatMocker::join(std::string room, std::string nick) {
  rooms[room].join(nick);
  }*/

Logger mock_logger(INFO);
=======
>>>>>>> 4f3e9c1d
<|MERGE_RESOLUTION|>--- conflicted
+++ resolved
@@ -89,7 +89,6 @@
     mock_logger.warn("trying to delete none-existing timer", __FUNCTION__);
   }
 }
-<<<<<<< HEAD
 
 void EventManager::end_event_loop()
 {
@@ -467,6 +466,4 @@
   rooms[room].join(nick);
   }*/
 
-Logger mock_logger(INFO);
-=======
->>>>>>> 4f3e9c1d
+Logger mock_logger(INFO);