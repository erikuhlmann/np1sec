/**
 * Multiparty Off-the-Record Messaging library
 * Copyright (C) 2014, eQualit.ie
 *
 * This library is free software; you can redistribute it and/or
 * modify it under the terms of version 3 of the GNU Lesser General
 * Public License as published by the Free Software Foundation.
 *
 * This library is distributed in the hope that it will be useful,
 * but WITHOUT ANY WARRANTY; without even the implied warranty of
 * MERCHANTABILITY or FITNESS FOR A PARTICULAR PURPOSE.  See the GNU
 * Lesser General Public License for more details.
 *
 * You should have received a copy of the GNU Lesser General Public
 * License along with this library; if not, write to the Free Software
 * Foundation, Inc., 51 Franklin Street, Fifth Floor, Boston, MA 02110-1301 USA
 */

#include <gtest/gtest.h>
#include "src/session.h"

<<<<<<< HEAD
class SessionTest : public ::testing::Test{};

TEST_F(SessionTest, test_send) {

}

TEST_F(SessionTest, test_receive){



}
=======

class SessionTest : public ::testing::Test { };

// TEST_F(SessionTest, test_init) {
//   std::string name = "tester";
//   std::string room_name = "room";
//   np1secSession new_session(room_name, name);
//   ASSERT_TRUE(new_session.join());
// }
>>>>>>> 505981b6
<|MERGE_RESOLUTION|>--- conflicted
+++ resolved
@@ -19,7 +19,6 @@
 #include <gtest/gtest.h>
 #include "src/session.h"
 
-<<<<<<< HEAD
 class SessionTest : public ::testing::Test{};
 
 TEST_F(SessionTest, test_send) {
@@ -28,17 +27,12 @@
 
 TEST_F(SessionTest, test_receive){
 
+}
 
-
-}
-=======
-
-class SessionTest : public ::testing::Test { };
 
 // TEST_F(SessionTest, test_init) {
 //   std::string name = "tester";
 //   std::string room_name = "room";
 //   np1secSession new_session(room_name, name);
 //   ASSERT_TRUE(new_session.join());
-// }
->>>>>>> 505981b6
+// }