/**
 * Multiparty Off-the-Record Messaging library
 * Copyright (C) 2014, eQualit.ie
 *
 * This library is free software; you can redistribute it and/or
 * modify it under the terms of version 3 of the GNU Lesser General
 * Public License as published by the Free Software Foundation.
 *
 * This library is distributed in the hope that it will be useful,
 * but WITHOUT ANY WARRANTY; without even the implied warranty of
 * MERCHANTABILITY or FITNESS FOR A PARTICULAR PURPOSE.  See the GNU
 * Lesser General Public License for more details.
 *
 * You should have received a copy of the GNU Lesser General Public
 * License along with this library; if not, write to the Free Software
 * Foundation, Inc., 51 Franklin Street, Fifth Floor, Boston, MA 02110-1301 USA
 */


#ifndef SRC_MESSAGE_CC_
#define SRC_MESSAGE_CC_
#include "src/message.h"
#include "src/userstate.h"
#include "src/exceptions.h"

np1secMessage::np1secMessage(SessionId session_id,
                            std::string sender_id,
                            std::string user_message,
                            np1secMessageType message_type,
                            HashBlock transcript_chain_hash,
                            np1secLoadFlag meta_load_flag,
                            std::string meta_load,
                            std::vector<std::string> pstates,
                            Cryptic* cryptic, 
                            np1secUserState* us,
                             std::string room_name)
: session_id(session_id.get()),
  sender_id(sender_id),
  user_message(user_message),
  message_type(message_type),
  transcript_chain_hash(transcript_chain_hash),
  meta_load_flag(meta_load_flag),
  meta_load(meta_load),
  cryptic(cryptic),
  pstates(pstates),
  us(us),
  room_name(room_name)
  
{
  if (message_type == PURE_META_MESSAGE) {
    this->meta_only = 1;
  }
}

np1secMessage::np1secMessage(SessionId& session_id,
                             np1secMessageType message_type,
                             UnauthenticatedParticipantList& session_view,
                             std::string key_confirmation,
                             std::string session_key_confirmation,
                             std::string joiner_info,
                             std::string z_sender,
                             np1secUserState* us,
                             std::string room_name)
  :
  session_id(session_id.get()),
  message_type(message_type),
  session_view(session_view),
  key_confirmation(key_confirmation),
  session_key_confirmation(session_key_confirmation),
  joiner_info(joiner_info),
  z_sender(z_sender),
  us(us),
  room_name(room_name)
  {
    format_generic_message();
  }


np1secMessage::np1secMessage(std::string raw_message, Cryptic* cryptic, np1secUserState* usi, std::string room_name):
  us(us),
  room_name(room_name)
{
  this->cryptic = cryptic;
<<<<<<< HEAD
  std::vector<std::string> message_tokens = split(raw_message,c_np1sec_delim); 
  us = us;
  room_name = room_name;
  if (message_tokens[0].compare("np1sec")) {
    unwrap_generic_message(message_tokens);  
=======
  char* buf = strdup(raw_message.c_str());
  std::string np1sec = strtok(buf, c_np1sec_delim.c_str());
  if (np1sec.compare("np1sec")) {
    unwrap_generic_message();  
>>>>>>> 820ce902
  }
}

np1secMessage::np1secMessage(np1secMessageType message_type,
                             UnauthenticatedParticipant joiner,
                             np1secUserState* us,
                             std::string room_name)
  :us(us), room_name(room_name), joiner_info(joiner.unauthed_participant_to_stringbuffer())
{
}


/**
 * @return if the message is of type PARTICIPANTS_INFO it returns 
 *         the list of participants with their ephemerals otherwise
 *         throw an exception
 */
UnauthenticatedParticipantList np1secMessage::participants_in_the_room()
{
  if (message_type != PARTICIPANTS_INFO)
    
    throw np1secMessageFormatException();

  UnauthenticatedParticipantList disceted_participants;
  //TODO fill up the list
  
  return disceted_participants;

}

std::string np1secMessage::session_view_as_string(){
  std::string output = c_np1sec_delim.c_str();
  for (UnauthenticatedParticipantList::iterator it = session_view.begin(); it != session_view.end(); ++it){
    output += (*it).participant_id.id_to_stringbuffer(); // + _subfield_delim; //TODO::we don't need delim public key has static
    //length 
    //output += (*it).long_term_pub_key_hex + c_np1sec_delim.c_str(); 
  }
  return base64_encode(output);
}

void np1secMessage::string_to_session_view(std::string sv_string) {
  std::string temp = base64_decode(sv_string);
  std::string token = strtok(&temp[0], c_np1sec_delim.c_str());
  //this is dangerous as it assumes the string is
  //in pairs
  //TOOD::This need to be fixed, also how do we know end
  //Why aren't we using string::find?
  //TODO:: We need to delegiate breaking to the Participant Id class
  while (!token.empty()) {
    std::string nickname = token.substr(0, token.find(c_subfield_delim.c_str()));
    std::string fingerprint = token.substr(nickname.length() + c_subfield_delim.length(), nickname.length() + c_subfield_delim.length() +ParticipantId::c_fingerprint_length);
    std::string ephemeral_key = token.substr(nickname.length() +c_subfield_delim.length() + ParticipantId::c_fingerprint_length, nickname.length() + ParticipantId::c_fingerprint_length + c_ephemeral_key_length);
    ParticipantId pid(nickname, fingerprint);
    UnauthenticatedParticipant uap(pid, ephemeral_key);
    token = token.substr(nickname.length() + c_subfield_delim.length() + ParticipantId::c_fingerprint_length + c_ephemeral_key_length);
    /*uap.participant = token;
    token = strtok(NULL, c_subfield_delim.c_str());
    uap.long_term_pub_key_hex = token;
    token = strtok(NULL, c_subfield_delim.c_str());*/
    session_view.push_back(uap);
  }
}

void np1secMessage::format_generic_message() {
  std::string signature;
  sys_message = "" + std::to_string(message_type) + c_np1sec_delim.c_str();
  std::string sid_string;
  if (session_id)
    sid_string.assign(reinterpret_cast<char const*>(session_id), sizeof(HashBlock));
  
  switch (message_type) {
    case PARTICIPANTS_INFO:
      sys_message += c_np1sec_delim + session_view_as_string();
      sys_message += c_np1sec_delim + key_confirmation;
      sys_message += c_np1sec_delim + z_sender;
      break;
    case SESSION_CONFIRMATION:
      sys_message += c_np1sec_delim.c_str() + session_view_as_string();
      sys_message += c_np1sec_delim + session_key_confirmation;
      break;
    case JOIN_REQUEST:
      sys_message += c_np1sec_delim + joiner_info;
      break;
    case JOINER_AUTH:
      sys_message += c_np1sec_delim + key_confirmation;
      sys_message += c_np1sec_delim + z_sender;
      break;
    case FAREWELL:
      sys_message += c_np1sec_delim + session_view_as_string();
      sys_message += c_np1sec_delim + z_sender;
      meta_load = "";
      meta_load_flag = NO_LOAD;
      
      format_meta_message();
      sys_message += c_np1sec_delim + meta_message;
      break;
   }

  //we shouldn't sign these messages, no point
  //signature = sign_message(sys_message);
  //sys_message += signature + c_np1sec_delim.c_str();
  sys_message = c_np1sec_delim + sid_string + c_np1sec_delim + sys_message;
  sys_message = base64_encode(sys_message);
  sys_message = c_np1sec_protocol_name + c_np1sec_delim + sys_message;
}

void np1secMessage::unwrap_generic_message(std::vector<std::strings> m_tokens) {

  std::string message = base64_decode(m_tokens[1]);
  std::vector<std::string> sub_tokens = split(message, c_np1sec_delim));
  message_type = (np1secMessageType)atoi(sub_tokens[0]);
  std::string temp = sub_tokens[1];
  std::string signature, sv_string;
  if (!temp.empty()) {
    memcpy(session_id, temp.c_str(), temp.size());
  
    switch (message_type) {
      case PARTICIPANTS_INFO:
        sv_string = sub_tokens[2];
        key_confirmation = sub_tokens[3];
        z_sender = sub_tokens[4];
        signature = sub_tokens[5];
        string_to_session_view(sv_string);
        break;
      case SESSION_CONFIRMATION:
        sv_string = sub_tokens[2];
        session_key_confirmation = sub_tokens[3];
        signature = sub_tokens[4];
        string_to_session_view(sv_string);
        break;
      case JOIN_REQUEST:
        joiner_info = sub_tokens[2];
        signature = sub_tokens[3];
        break;
      case JOINER_AUTH:
        key_confirmation = sub_tokens[2];
        z_sender = sub_tokens[3];
        signature = sub_tokens[4];
        break;
      case FAREWELL:
        sv_string = sub_tokens[2];
        z_sender = sub_token[3];
        meta_message = sub_tokens[4];
        signature = sub_tokens[5];
        string_to_session_view(sv_string);
        break;
      case USER_MESSAGE:
        unwrap_user_message(sub_token[2]);
        break;
    }
  }
}

void np1secMessage::unwrap_user_message(std::string u_message) {
  std::string np1sec, encrypted_message, phased_message,
              signed_message, signature;
  std::vector<std::string> m_tokens = split(u_message, c_np1sec_delim)
  encrypted_message = m_tokens[0];

  phased_message = base64_decode(encrypted_message);
  m_tokens = split(phased_message, c_np1sec_delim);

  std::string temp = m_tokens[0];
  memcpy(session_id, temp.c_str(), temp.size());

  encrypted_message = m_tokens[1];

  phased_message = decrypt_message(base64_decode(encrypted_message));
  m_tokens = split(phased_message, c_np1sec_delim);

  signed_message = m_tokens[0];
  signature = m_tokens[1];

  if (verify_message(signed_message, signature)) {
    signed_message = base64_decode(signed_message);
    std::string temp;
    m_tokens = split(signed_message, c_np1sec_delim);
    // TODO(bill): clarify session id check
//      if(session_id.compare(temp)) {
      sender_id = m_tokens[1];
      user_message = m_tokens[2];

      meta_message = m_tokens[3];
      unwrap_meta_message();

      std::string hash_string = m_tokens[4];
      memcpy(transcript_chain_hash, hash_string.c_str(), hash_string.size());
      nonce = m_tokens[5];
      message_id = compute_message_id(user_message);
//      }

      message_type = UNKNOWN;
  }
}

void np1secMessage::format_meta_message() {
  meta_message = "" + std::to_string(meta_only) + c_np1sec_delim.c_str();
  meta_message += c_np1sec_delim + ustate_values();
  meta_message += c_np1sec_delim + std::to_string(meta_load_flag);
  meta_message += c_np1sec_delim + meta_load;
  meta_message = base64_encode(meta_message);
}

void np1secMessage::unwrap_meta_message() {
  meta_message = base64_decode(meta_message);
  std::vector<std::string> m_tokens = split(meta_message, c_np1sec_delim);
  meta_only = atoi(m_tokens[0]);
  std::string ustates = m_tokens[1];
  meta_load_flag = static_cast<np1secLoadFlag>(atoi(m_tokens[2]));
  meta_load = m_tokens[3];
}

std::string np1secMessage::ustate_values() {
  std::string ustates;
  for (std::vector<std::string>::iterator it = pstates.begin();
       it != pstates.end(); ++it) {
    ustates += *it;
  }
  return ustates;
}

std::string np1secMessage::format_sendable_message() {
  std::string base_message, phased_message, signature;
  std::string sid_string(reinterpret_cast<char const*>(session_id));

  base_message = sid_string + c_np1sec_delim.c_str();
  base_message += sender_id + c_np1sec_delim.c_str();
  base_message += user_message + c_np1sec_delim.c_str();

  format_meta_message();
  base_message += meta_message + c_np1sec_delim.c_str();
  std::string hash_string(reinterpret_cast<char const*>(transcript_chain_hash));
  base_message += hash_string + c_np1sec_delim.c_str();
  base_message += nonce + c_np1sec_delim.c_str();

  base_message = base64_encode(base_message);

  signature = sign_message(base_message);
  base_message += signature + c_np1sec_delim.c_str();

  base_message = base64_encode(base_message);

  phased_message = encrypt_message(base_message);
  phased_message = sid_string + c_np1sec_delim + phased_message;

  phased_message = base64_encode(phased_message);
  phased_message = "np1sec:O3" + phased_message + c_np1sec_delim.c_str();

  return phased_message;
}

uint32_t np1secMessage::compute_message_id(std::string cur_message) {
  return 0;
}

void np1secMessage::send() {
  us->ops->send_bare(room_name, sys_message, us->ops->bare_sender_data); //This is not cool
  //message just should ask us to send and then us is the only one which has
  //access to ops internals
  
}

void np1secMessage::generate_nonce(unsigned char* buffer) {
  gcry_randomize(buffer, 128, GCRY_STRONG_RANDOM);
}

std::string np1secMessage::base64_encode(std::string message) {
  return otrl_base64_otr_encode((unsigned char*)message.c_str(),
                                 message.size());
}

std::string np1secMessage::base64_decode(std::string message) {
  std::string decoded;
  otrl_base64_otr_decode(message.c_str(),
                         (unsigned char**)decoded.c_str(),
                         reinterpret_cast<size_t*>(message.size()));
  return decoded;
}

std::string np1secMessage::sign_message(std::string message) {
  gcry_error_t err;
  unsigned char *sigbuf = NULL;
  size_t siglen;

  err = cryptic->Sign(&sigbuf, &siglen, message);

  std::string signature(reinterpret_cast<char*>(sigbuf));

  return signature;
}


bool np1secMessage::verify_message(std::string signed_message,
                                   std::string signature) {
  if ( cryptic->Verify(signed_message, (unsigned char*)signature.c_str())
       == gcry_error(GPG_ERR_NO_ERROR)) {
    return true;
  }

  return false;
}

std::string np1secMessage::encrypt_message(std::string signed_message) {
  return cryptic->Encrypt(signed_message);
}


std::string np1secMessage::decrypt_message(std::string encrypted_message) {
  return cryptic->Decrypt(encrypted_message);
}

np1secMessage::~np1secMessage() {
  return;
}
#endif  // SRC_MESSAGE_CC_<|MERGE_RESOLUTION|>--- conflicted
+++ resolved
@@ -81,18 +81,11 @@
   room_name(room_name)
 {
   this->cryptic = cryptic;
-<<<<<<< HEAD
   std::vector<std::string> message_tokens = split(raw_message,c_np1sec_delim); 
   us = us;
   room_name = room_name;
   if (message_tokens[0].compare("np1sec")) {
     unwrap_generic_message(message_tokens);  
-=======
-  char* buf = strdup(raw_message.c_str());
-  std::string np1sec = strtok(buf, c_np1sec_delim.c_str());
-  if (np1sec.compare("np1sec")) {
-    unwrap_generic_message();  
->>>>>>> 820ce902
   }
 }
 
