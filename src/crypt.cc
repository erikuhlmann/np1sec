--- conflicted
+++ resolved
@@ -49,60 +49,15 @@
   return err;
 }
 
-<<<<<<< HEAD
-Ed25519Key::Ed25519Key(){
-  return;
-}
-
-Cryptic::Cryptic() {
-=======
 Cryptic::Cryptic() {}
 
 bool Cryptic::init() {
->>>>>>> 505981b6
   /* Generate a new Ed25519 key pair. */
   gcry_error_t err = 0;
   gcry_sexp_t ed25519_parms, ed25519_keypair;
 
   err = gcry_sexp_build(&ed25519_parms, NULL,
-<<<<<<< HEAD
                         "(genkey (ecc (curve Ed25519) (flags eddsa)))");
-  if (err)
-    std::printf ("Failure: %s/%s\n",
-                        gcry_strsource (err),
-                        gcry_strerror (err));
-
-  err = gcry_pk_genkey(&ed25519_keypair, ed25519_parms);
-  if (err)
-    std::printf ("Failure to create ed25519 key pair: %s/%s\n",
-                        gcry_strsource (err),
-                        gcry_strerror (err));
-
-  pub_key = gcry_sexp_find_token( ed25519_keypair, "public-key", 0 );
-  if ( !pub_key ) {
-    std::printf("ed25519Key: failed to retrieve public key");
-  }
-  
-  prv_key = gcry_sexp_find_token( ed25519_keypair, "private-key", 0 );
-  if ( !prv_key ) {
-    std::printf("ed25519Key: failed to retrieve private key");
-  }
-
-  //gcry_sexp_release( ed25519_params );
-
-}
-
-std::string Cryptic::retrieveResult( gcry_sexp_t text_sexp ){
-  size_t buffer_size = gcry_sexp_sprint (text_sexp, GCRYSEXP_FMT_ADVANCED,
-                                            NULL, 0);
-  if(!buffer_size){
-    std::printf("ed25519Key: failed to convert s-expression to string");
-    return NULL;
-  }
-  char* buffer = (char *) malloc(buffer_size);
-
-=======
-                        "(genkey (ecc (curve Ed25519) (flags param eddsa)))");
   if (err)
     goto err;
 
@@ -117,7 +72,7 @@
   }
 
   prv_key = gcry_sexp_find_token(ed25519_keypair, "private-key", 0);
-  if (!pub_key) {
+  if (!prv_key) {
     std::printf("ed25519Key: failed to retrieve private key");
     return false;
   }
@@ -138,24 +93,11 @@
   }
 
   char* buffer = reinterpret_cast<char *>(malloc(buffer_size));
->>>>>>> 505981b6
   std::string result = buffer;
   free(buffer);
   return result;
 }
 
-<<<<<<< HEAD
-gcry_sexp_t Cryptic::ConvertToSexp(std::string text){
-  gcry_error_t err = 0;
-  gcry_sexp_t new_sexp;
-
-  err = gcry_sexp_new( &new_sexp, text.c_str(), text.size(), 1);
-  if( err ){
-    std::printf("ed25519Key: failed to convert plain_text to gcry_sexp_t\n");
-    std::printf ("Failure: %s/%s\n",
-                        gcry_strsource (err),
-                        gcry_strerror (err));
-=======
 gcry_sexp_t Cryptic::ConvertToSexp(std::string text) {
   gcry_error_t err = 0;
   gcry_sexp_t new_sexp;
@@ -163,13 +105,11 @@
   err = gcry_sexp_new(&new_sexp, text.c_str(), text.size(), 1);
   if (err) {
     std::printf("ed25519Key: failed to convert plain_text to gcry_sexp_t");
->>>>>>> 505981b6
   }
 
   return new_sexp;
 }
 
-<<<<<<< HEAD
 gcry_error_t Cryptic::Sign( unsigned char **sigp, size_t *siglenp,
 				 std::string plain_text ){
   gcry_mpi_t r,s;
@@ -203,7 +143,7 @@
     std::printf ("Failure: %s/%s\n",
                         gcry_strsource (err),
                         gcry_strerror (err));
-
+    return err;
   }
 
   gcry_sexp_release( plain_sexp );
@@ -261,6 +201,7 @@
     std::printf ("Failure: %s/%s\n",
                         gcry_strsource (err),
                         gcry_strerror (err));
+    return err;
   }
 
 
@@ -271,7 +212,7 @@
     std::printf ("Failure: %s/%s\n",
                         gcry_strsource (err),
                         gcry_strerror (err));
-    return false;
+    return err;
   }
   gcry_sexp_release(sigs);
 
@@ -293,72 +234,10 @@
   return hd;
 }
 std::string Cryptic::Encrypt(std::string plain_text){
-=======
-std::string Cryptic::Sign(std::string plain_text) {
-  gcry_error_t err = 0;
-  gcry_sexp_t plain_sexp, r_sig;
-
-  plain_sexp = ConvertToSexp(plain_text);
-  err = gcry_pk_sign(&r_sig, plain_sexp, prv_key);
-
-  if (err) {
-    std::printf("ed25519Key: failed to sign plain_text");
-  }
-
-  return retrieveResult(r_sig);
-}
-
-bool Cryptic::Verify(std::string signed_text, std::string sig) {
-  gcry_error_t err = 0;
-  gcry_sexp_t signed_sexp, sig_sexp;
-
-  signed_sexp = ConvertToSexp(signed_text);
-  sig_sexp = ConvertToSexp(sig);
-
-  err = gcry_pk_verify(sig_sexp, signed_sexp, pub_key);
-
-  if (err) {
-    std::printf("ed25519Key: failed to verify signed_text");
-    return false;
-  }
-
-  return true;
-}
-
-gcry_cipher_hd_t Cryptic::OpenCipher() {
-  gcry_error_t err = 0;
-  gcry_cipher_hd_t hd;
-  int algo = GCRY_CIPHER_AES256, mode = GCRY_CIPHER_MODE_GCM;
-
-  err = gcry_cipher_open(&hd, algo, mode, 0);
-  if (err) {
-    std::printf("ed25519Key: Cipher creation failed");
-  }
-  err = gcry_cipher_setkey(hd, SESSION_KEY, 32);
-  err = gcry_cipher_setiv(hd, SESSION_IV, 16);
-
-  return hd;
-}
-
-std::string Cryptic::Encrypt(std::string plain_text) {
->>>>>>> 505981b6
   std::string crypt_text = plain_text;
   gcry_error_t err = 0;
   gcry_cipher_hd_t hd = OpenCipher();
 
-<<<<<<< HEAD
-  err = gcry_cipher_encrypt( hd, const_cast<char *>(crypt_text.c_str()), crypt_text.size(), NULL, 0 );
-  if( err ){
-    std::printf("ed25519Key: Encryption of message failed");
-  }
-  
-  gcry_cipher_close( hd );
-
-  return crypt_text;
-}
-
-std::string Cryptic::Decrypt(std::string encrypted_text){
-=======
   err = gcry_cipher_encrypt(hd, const_cast<char *>(crypt_text.c_str()),
                             crypt_text.size(), NULL, 0);
   if (err) {
@@ -370,20 +249,10 @@
 }
 
 std::string Cryptic::Decrypt(std::string encrypted_text) {
->>>>>>> 505981b6
   std::string decrypted_text = encrypted_text;
   gcry_error_t err = 0;
   gcry_cipher_hd_t hd = OpenCipher();
 
-<<<<<<< HEAD
-  err = gcry_cipher_decrypt( hd, const_cast<char *>(decrypted_text.c_str()), decrypted_text.size(), NULL, 0 );
-  if ( err ) {
-    std::printf("ed25519Key: failed to decrypt message");
-  }
-
-  gcry_cipher_close( hd );
-
-=======
   err = gcry_cipher_decrypt(hd, const_cast<char *>(decrypted_text.c_str()),
                             decrypted_text.size(), NULL, 0);
   if (err) {
@@ -391,7 +260,6 @@
   }
 
   gcry_cipher_close(hd);
->>>>>>> 505981b6
   return decrypted_text;
 }
 
