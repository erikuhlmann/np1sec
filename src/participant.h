/**
 * Multiparty Off-the-Record Messaging library
 * Copyright (C) 2014, eQualit.ie
 *
 * This library is free software; you can redistribute it and/or
 * modify it under the terms of version 3 of the GNU Lesser General
 * Public License as published by the Free Software Foundation.
 *
 * This library is distributed in the hope that it will be useful,
 * but WITHOUT ANY WARRANTY; without even the implied warranty of
 * MERCHANTABILITY or FITNESS FOR A PARTICULAR PURPOSE.  See the GNU
 * Lesser General Public License for more details.
 *
 * You should have received a copy of the GNU Lesser General Public
 * License along with this library; if not, write to the Free Software
 * Foundation, Inc., 51 Franklin Street, Fifth Floor, Boston, MA 02110-1301 USA
 */

#ifndef SRC_PARTICIPANT_H_
#define SRC_PARTICIPANT_H_

#include <string>
#include "src/crypt.h"

/** 
 * This class keeps the state of each participant in the room, including the
 * user themselves.
 */
class Participant {
 public:
  std::string id;
  LongTermPublicKey long_term_pub_key;
  LongTermPrivateKey long_term_prv_key;
  np1secPublicKey ephemeral_key;
  // MessageDigest message_digest;

  // np1secKeyShare cur_keyshare;
  // np1secKeySHare future_key_share;

  enum ForwardSecracyContribution {
    NONE,
    EPHEMERAL,
    KEY_SHARE
  };

  ForwardSecracyContribution ForwardSecracyStatus = NONE;

  /**
   * default
   */
<<<<<<< HEAD
  Participant() {
  }
=======
 Participant(std::string participant_id = "")
   :id(participant_id){
    
  }

>>>>>>> 3936a640
};

/**
 * To be used in std::sort to sort the particpant list
 * in a way that is consistent way between all participants
 */
<<<<<<< HEAD
bool sort_by_long_term_pub_key(Participant& lhs, Participant& rhs) {
  return Cryptic::retrieveResult(lhs.long_term_pub_key)
         < Cryptic::retrieveResult(rhs.long_term_pub_key);
}
=======
bool sort_by_long_term_pub_key(Participant& lhs, Participant& rhs);
>>>>>>> 3936a640

#endif  // SRC_PARTICIPANT_H_<|MERGE_RESOLUTION|>--- conflicted
+++ resolved
@@ -48,29 +48,17 @@
   /**
    * default
    */
-<<<<<<< HEAD
-  Participant() {
-  }
-=======
  Participant(std::string participant_id = "")
    :id(participant_id){
     
   }
 
->>>>>>> 3936a640
 };
 
 /**
  * To be used in std::sort to sort the particpant list
  * in a way that is consistent way between all participants
  */
-<<<<<<< HEAD
-bool sort_by_long_term_pub_key(Participant& lhs, Participant& rhs) {
-  return Cryptic::retrieveResult(lhs.long_term_pub_key)
-         < Cryptic::retrieveResult(rhs.long_term_pub_key);
-}
-=======
 bool sort_by_long_term_pub_key(Participant& lhs, Participant& rhs);
->>>>>>> 3936a640
 
 #endif  // SRC_PARTICIPANT_H_