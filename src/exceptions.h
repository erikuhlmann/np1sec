/**
 * Multiparty Off-the-Record Messaging library
 * Copyright (C) 2014, eQualit.ie
 *
 * This library is free software; you can redistribute it and/or
 * modify it under the terms of version 3 of the GNU Lesser General
 * Public License as published by the Free Software Foundation.
 *
 * This library is distributed in the hope that it will be useful,
 * but WITHOUT ANY WARRANTY; without even the implied warranty of
 * MERCHANTABILITY or FITNESS FOR A PARTICULAR PURPOSE.  See the GNU
 * Lesser General Public License for more details.
 *
 * You should have received a copy of the GNU Lesser General Public
 * License along with this library; if not, write to the Free Software
 * Foundation, Inc., 51 Franklin Street, Fifth Floor, Boston, MA 02110-1301 USA
 */

#ifndef SRC_EXCEPTIONS_H_
#define SRC_EXCEPTIONS_H_

#include <exception>

<<<<<<< HEAD
class np1secSessionStateException: public std::exception {
  virtual const char* what() const throw() {
    return "Invalid session state";
  }
};

class np1secMessageFormatException: public std::exception {
  virtual const char* what() const throw() {
    return "Invalid message format";
  }
};
=======
class np1secSessionStateException: public std::exception                               
{                                                                 
   virtual const char* what() const throw()                        
   {                                                               
     return "Invalid session state";                               
   }                                                               
};

class np1secMessageFormatException : public std::exception                               
{                                                                 
   virtual const char* what() const throw()                        
   {                                                               
     return "Invalid message format";                               
   }                                                               
 };                                   
>>>>>>> 3936a640


#endif  // SRC_EXCEPTIONS_H_<|MERGE_RESOLUTION|>--- conflicted
+++ resolved
@@ -21,19 +21,6 @@
 
 #include <exception>
 
-<<<<<<< HEAD
-class np1secSessionStateException: public std::exception {
-  virtual const char* what() const throw() {
-    return "Invalid session state";
-  }
-};
-
-class np1secMessageFormatException: public std::exception {
-  virtual const char* what() const throw() {
-    return "Invalid message format";
-  }
-};
-=======
 class np1secSessionStateException: public std::exception                               
 {                                                                 
    virtual const char* what() const throw()                        
@@ -49,7 +36,6 @@
      return "Invalid message format";                               
    }                                                               
  };                                   
->>>>>>> 3936a640
 
 
 #endif  // SRC_EXCEPTIONS_H_