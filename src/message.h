--- conflicted
+++ resolved
@@ -79,15 +79,10 @@
   };
 
   np1secMessageType message_type;
-<<<<<<< HEAD
-  uint32_t message_id;
   SessionId session_id;
-=======
   MessageId message_id;
   MessageId sender_message_id;
   MessageId parent_id;
-  uint8_t* session_id = nullptr;
->>>>>>> a69341a9
   HashBlock session_id_buffer;
   std::string sender_index;
   std::string user_message;
@@ -104,16 +99,13 @@
   std::string key_confirmation;
   std::string joiner_info;
   std::vector<std::string> pstates;
-<<<<<<< HEAD
   std::string ustates;
-=======
 
   /** message hash and consistency necessities */
   HashStdBlock message_hash;
   std::string final_whole_message;
 
   /** to make sending by message itself possible*/
->>>>>>> a69341a9
   np1secUserState* us;
   std::string room_name;
  
@@ -314,6 +306,10 @@
    */
   ~np1secMessage();
 
+  /**
+   * 
+   *
+   */
   HashStdBlock compute_hash();
 
 };
