--- conflicted
+++ resolved
@@ -84,23 +84,14 @@
 
   //TODO:: Bill
   //session_id = Hash of (U1,ehpmeral1, U2);
-<<<<<<< HEAD
-  for (std::vector<string>::iterator it = peers.begin(); it != peers.end(); ++it) {
-    Participant p = *it;
-=======
   for (std::vector<std::string>::iterator it = peers.begin(); it != peers.end(); ++it) {
     Participant p = participants[*it];
->>>>>>> 125667c5
     cat_string += p.id;
     cat_string += cryptic.retrieveResult(p.ephemeral_key);
   }
 
-<<<<<<< HEAD
-  this->session_id = cat_string;
-  return true;
-=======
   compute_session_hash(session_id, cat_string);
->>>>>>> 125667c5
+  return true;
 
 }
 
