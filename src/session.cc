/**
 * Multiparty Off-the-Record Messaging library
 * Copyright (C) 2014, eQualit.ie
 *
 * This library is free software; you can redistribute it and/or
 * modify it under the terms of version 3 of the GNU Lesser General
 * Public License as published by the Free Software Foundation.
 *
 * This library is distributed in the hope that it will be useful,
 * but WITHOUT ANY WARRANTY; without even the implied warranty of
 * MERCHANTABILITY or FITNESS FOR A PARTICULAR PURPOSE.  See the GNU
 * Lesser General Public License for more details.
 *
 * You should have received a copy of the GNU Lesser General Public
 * License along with this library; if not, write to the Free Software
 * Foundation, Inc., 51 Franklin Street, Fifth Floor, Boston, MA 02110-1301 USA
 */


#include <assert.h>
#include <stdlib.h>
#include <string>

#include "src/session.h"
#include "src/exceptions.h"
#include "src/userstate.h"

using namespace std;
void MessageDigest::update(std::string new_message) {
  UNUSED(new_message);
  return;
}

static void cb_send_heartbeat(evutil_socket_t fd, short what, void *arg) {
  np1secSession* session = (static_cast<np1secSession*>(arg));
  session->send("Heartbeat", np1secMessage::PURE_META_MESSAGE);
  session->start_heartbeat_timer();
}

static void cb_ack_not_received(evutil_socket_t fd, short what, void *arg) {
  // Construct message for ack
  np1secSession* session = (static_cast<np1secSession*>(arg));
  session->send("Where is my ack?", np1secMessage::PURE_META_MESSAGE);
}

static void cb_send_ack(evutil_socket_t fd, short what, void *arg) {
  // Construct message with p.id
  np1secSession* session = (static_cast<np1secSession*>(arg));
  session->send("ACK", np1secMessage::PURE_META_MESSAGE);
}

np1secSession::np1secSession(np1secUserState *us)
  :myself(us->user_id())
{
  throw std::invalid_argument("Default constructor should not be used.");
}

/**
 * This constructor should be only called when the session is generated
 * to join. That's why all participant are not authenticated.
 */
np1secSession::np1secSession(np1secUserState *us, std::string room_name,
                             UnauthenticatedParticipantList participants_in_the_room) : us(us), room_name(room_name), participants_in_the_room(participants_in_the_room),   myself(us->user_id())
{
}

/**
 * it should be invoked only once to compute the session id
 * if one need session id then they need a new session
 *
 * @return return true upon successful computation
 */
bool np1secSession::compute_session_id() {
  std::string cat_string = "";
  //sanity check: You can only compute session id once
  assert(session_id);

  if (peers.size() == 0) //nothing to compute
    return false;

  /**
   * Generate Session ID
   */

  //TODO:: Bill
  //session_id = Hash of (U1,ehpmeral1, U2);
  for (std::vector<std::string>::iterator it = peers.begin(); it != peers.end(); ++it) {
    Participant p = participants[*it];
    cat_string += p.id;
    cat_string += cryptic.retrieveResult(p.ephemeral_key);
  }

<<<<<<< HEAD
  //this->session_id = static_cast<SessionID>(cat_string.c_str());
=======
  compute_session_hash(session_id, cat_string);
>>>>>>> e24f99a5
  return true;

}

/**
 * Received the pre-processed message and based on the state
 * of the session decides what is the appropriate action
 *
 * @param receive_message pre-processed received message handed in by receive function
 *
 * @return true if state has been change 
 */
bool np1secSession::state_handler(np1secMessage receivd_message)
{
  switch(my_state) {
    case np1secSession::NONE:
      //This probably shouldn't happen, if a session has
      //no state state_handler shouldn't be called.
      //The receive_handler of the user_state should call
      //approperiate inition of a session of session less
      //message
      throw  np1secSessionStateException();
      break;
        
    case np1secSession::JOIN_REQUESTED: //The thread has requested to join by sending ephemeral key
      //Excepting to receive list of current participant
      break;
    case np1secSession::REPLIED_TO_NEW_JOIN: //The thread has received a join from a participant replied by participant list
      break;
    case np1secSession::GROUP_KEY_GENERATED: //The thread has computed the session key and has sent the conformation
      break;
    case np1secSession::IN_SESSION: //Key has been confirmed      
      break;
    case np1secSession::UPDATED_KEY: //all new shares has been received and new key has been generated: no more send possible
      break;
    case np1secSession::LEAVE_REQUESTED: //Leave requested by the thread: waiting for final transcirpt consitancy check
      break;
    case np1secSession::FAREWELLED: //LEAVE is received from another participant and a meta message for transcript consistancy and new shares has been sent
      break;
    case np1secSession::DEAD: //Won't accept receive or sent messages, possibly throw up
      break;
    default:
      return false;
  };
  
}

np1secSessionState auth_and_reshare(np1secMessage received_message) {
  np1secMessage recieved = receive(received_message);
  if (compute_session_id()) {
    
  }
}

np1secSessionState confirm_or_resession(np1secMessage received_message) {

}

np1secSessionState send_auth_share_and_participant_info(np1secMessage received_message) {
}

np1secSessionState confirm_auth_add_update_share_repo(np1secMessage received_message) {
}

np1secSessionState mark_confirm_and_may_move_session(np1secMessage received_message) {
}

np1secSessionState send_farewell_and_reshare(np1secMessage received_message) {
}
bool np1secSession::join(LongTermIDKey long_term_id_key) {

  //We need to generate our ephemerals anyways
  if (!cryptic.init()) {
    return false;
  }
  myself.ephemeral_key = cryptic.get_ephemeral_pub_key();

  //we add ourselves to the (authenticated) participant list
  participants[myself.id];
  peers[0]=myself.id;

  // if nobody else is in the room have nothing to do more than
  // just computing the session_id
  if (participants_in_the_room.size()== 1) {
    assert(this->compute_session_id());
         
  }
  else {
    
  }
  us->ops->send_bare(room_name, us->user_id(), "testing 123", NULL);
  return true;
}

bool np1secSession::accept(std::string new_participant_id) {
  UNUSED(new_participant_id);
  return true;
}

bool np1secSession::received_p_list(std::string participant_list) {
  //Split up participant list and load it into the map
  char* tmp = strdup(participant_list.c_str());

  std::string ids_keys = strtok(tmp, ":03");
  std::vector<std::string> list_ids_keys;
  while (!ids_keys.empty()) {
    std::string decoded = "";
    otrl_base64_otr_decode(ids_keys.c_str(),
                           (unsigned char**)decoded.c_str(),
                           reinterpret_cast<size_t*>(ids_keys.size()));
    list_ids_keys.push_back(ids_keys);
    ids_keys = strtok(NULL, ":03");
  }

  for (std::vector<std::string>::iterator it = list_ids_keys.begin();
       it != list_ids_keys.end(); ++it) {
    tmp = strdup((*it).c_str());
    std::string id = strtok(tmp, ":03");
    std::string key = strtok(NULL, ":03");
    gcry_sexp_t sexp_key = cryptic.ConvertToSexp(key); 
    Participant p(id);
    p.ephemeral_key = sexp_key;
    unauthed_participants.insert(std::pair<std::string, Participant>(id, p));
  }

  return true;
}

bool np1secSession::farewell(std::string leaver_id) {
  UNUSED(leaver_id);
  return true;
}

void np1secSession::start_heartbeat_timer() {
  struct event *timer_event;
  struct timeval ten_seconds = {10, 0};
  struct event_base *base = event_base_new();

  timer_event = event_new(base, -1, EV_TIMEOUT, &cb_send_heartbeat, this);
  event_add(timer_event, &ten_seconds);

  event_base_dispatch(base);
}

void np1secSession::start_ack_timers() {
  struct event *timer_event;
  struct timeval ten_seconds = {10, 0};
  struct event_base *base = event_base_new();

  for (std::vector<std::string>::iterator it = peers.begin();
       it != peers.end();
       ++it) {
    timer_event = event_new(base, -1, EV_TIMEOUT, &cb_ack_not_received, this);
    awaiting_ack[*it] = timer_event;
    event_add(awaiting_ack[*it], &ten_seconds);
  }

  event_base_dispatch(base);
}

void np1secSession::start_receive_ack_timer(std::string sender_id) {
  struct event *timer_event;
  struct timeval ten_seconds = {10, 0};
  struct event_base *base = event_base_new();

  //msg = otrl_base64_otr_encode((unsigned char*)combined_content.c_str(),
  //                             combined_content.size());
  //(us->ops->send_bare)(room_name, myself.id, msg, static_cast<void*>(us));

  timer_event = event_new(base, -1, EV_TIMEOUT, &cb_send_ack, this);
  acks_to_send[sender_id] = timer_event;
  event_add(awaiting_ack[sender_id], &ten_seconds);
  event_base_dispatch(base);
}

void np1secSession::stop_timer_send() {
  for (std::map<std::string, struct event*>::iterator
       it = acks_to_send.begin();
       it != acks_to_send.end();
       ++it) {
    event_free(it->second);
    acks_to_send.erase(it);
  }
}

void np1secSession::stop_timer_receive(std::string acknowledger_id) {
  event_free(awaiting_ack[acknowledger_id]);
  awaiting_ack.erase(acknowledger_id);
}

void np1secSession::add_message_to_transcript(std::string message,
                                        uint32_t message_id) {
  HashBlock* hb;
  std::stringstream ss;
  std::string pointlessconversion;

  ss << transcript_chain.rbegin()->second;
  ss >> pointlessconversion;
  pointlessconversion += ":O3" + message;

  compute_message_hash(*hb, pointlessconversion);

  transcript_chain[message_id] = hb;
}

bool np1secSession::send(std::string message, np1secMessage::np1secMessageType message_type) {
  HashBlock* transcript_chain_hash = transcript_chain.rbegin()->second;
  // TODO(bill)
  // Add code to check message type and get
  // meta load if needed
  np1secLoadFlag meta_load_flag = NO_LOAD;
  std::string meta_load = NULL;
  np1secMessage outbound(session_id, us->user_id(),
                         message, message_type,
                         transcript_chain_hash,
                         meta_load_flag, meta_load,
                         peers, cryptic);

  // As we're sending a new message we are no longer required to ack
  // any received messages
  stop_timer_send();

  if (message_type == np1secMessage::USER_MESSAGE) {
    // We create a set of times for all other peers for acks we expect for
    // our sent message
    start_ack_timers();
  }

  // us->ops->send_bare(room_name, outbound);
  return true;
}

np1secMessage np1secSession::receive(std::string raw_message) {
  HashBlock* transcript_chain_hash = transcript_chain.rbegin()->second;
  np1secMessage received_message(raw_message, cryptic);

  if (*transcript_chain_hash == received_message.transcript_chain_hash) {
    add_message_to_transcript(received_message.user_message,
                        received_message.message_id);
    // Stop awaiting ack timer for the sender
    stop_timer_receive(received_message.sender_id);

    // Start an ack timer for us so we remember to say thank you
    // for the message
    start_receive_ack_timer(received_message.sender_id);

  } else {
    // The hash is a lie!
  }

  if (received_message.message_type == SESSION_P_LIST) {
    //TODO
    // function to separate peers
    // add peers to map
    // convert load to sexp
  }

  return received_message;
}

np1secSession::~np1secSession() {
  return;
}<|MERGE_RESOLUTION|>--- conflicted
+++ resolved
@@ -90,11 +90,7 @@
     cat_string += cryptic.retrieveResult(p.ephemeral_key);
   }
 
-<<<<<<< HEAD
-  //this->session_id = static_cast<SessionID>(cat_string.c_str());
-=======
   compute_session_hash(session_id, cat_string);
->>>>>>> e24f99a5
   return true;
 
 }
