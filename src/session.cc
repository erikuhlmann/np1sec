--- conflicted
+++ resolved
@@ -16,21 +16,17 @@
  * Foundation, Inc., 51 Franklin Street, Fifth Floor, Boston, MA 02110-1301 USA
  */
 
-<<<<<<< HEAD
-#include <time.h>
+
+#ifndef SRC_SESSION_CC_
+#define SRC_SESSION_CC_
+
+#include "src/session.h"
 #include <stdlib.h>
-
-#include "src/session.h"
 
 void MessageDigest::update(std::string new_message) {
   UNUSED(new_message);
   return;
-=======
-#ifndef SRC_SESSION_CC_
-#define SRC_SESSION_CC_
-
-#include "src/session.h"
-#include <stdlib.h>
+}
 
 static void cb_send_heartbeat(evutil_socket_t fd, short what, void *arg) {
   np1secSession* session = (static_cast<np1secSession*>(arg));
@@ -42,7 +38,6 @@
   // Construct message for ack
   np1secSession* session = (static_cast<np1secSession*>(arg));
   session->send("Where is my ack?", PURE_META_MESSAGE);
->>>>>>> a3458dad
 }
 
 static void cb_send_ack(evutil_socket_t fd, short what, void *arg) {
@@ -94,10 +89,7 @@
     LEAVE_REQUESTED, //Leave requested by the thread, waiting for final transcirpt consitancy check
     FAREWELLED, //LEAVE is received from another participant and a meta message for transcript consistancy and new shares has been sent
     DEAD //Won't accept receive or sent messages, possibly throw up
-
-    
-  }
-  
+  }
 }
 
 bool np1secSession::join(long_term_pub_key, long_term_prv_key) {
@@ -106,7 +98,6 @@
   if (!cryptic.init()) {
     return false;
   }
-<<<<<<< HEAD
   myself.ephemeral_key = cryptic.ephemeral_pub_key;
 
   //we add ourselves to the (authenticated) participant list
@@ -122,9 +113,7 @@
     
   }
   
-=======
   us->ops->send_bare(room_name, us->username(), "testing 123", NULL);
->>>>>>> a3458dad
   return true;
 }
 
