/**
 * Multiparty Off-the-Record Messaging library
 * Copyright (C) 2014, eQualit.ie
 *
 * This library is free software; you can redistribute it and/or
 * modify it under the terms of version 3 of the GNU Lesser General
 * Public License as published by the Free Software Foundation.
 *
 * This library is distributed in the hope that it will be useful,
 * but WITHOUT ANY WARRANTY; without even the implied warranty of
 * MERCHANTABILITY or FITNESS FOR A PARTICULAR PURPOSE.  See the GNU
 * Lesser General Public License for more details.
 *
 * You should have received a copy of the GNU Lesser General Public
 * License along with this library; if not, write to the Free Software
 * Foundation, Inc., 51 Franklin Street, Fifth Floor, Boston, MA 02110-1301 USA
 */

#include <assert.h>
#include <stdlib.h>
#include <string>

#include "src/session.h"
#include "src/exceptions.h"
#include "src/userstate.h"

using namespace std;

void MessageDigest::update(std::string new_message) {
  UNUSED(new_message);
  return;
}

void cb_send_heartbeat(void *arg) {
  np1secSession* session = (static_cast<np1secSession*>(arg));
  session->send("Heartbeat", np1secMessage::PURE_META_MESSAGE);
  session->restart_heartbeat_timer();
}
                         
void cb_ack_not_received(void *arg) {
  // Construct message for ack
  AckTimerOps* ack_timer_ops = static_cast<AckTimerOps*>(arg);

  std::string ack_failure_message = ack_timer_ops->participant->id.nickname + " failed to ack";
  ack_timer_ops->session->us->ops->display_message(ack_failure_message, ack_timer_ops->session->room_name, ack_timer_ops->session->us);
  delete ack_timer_ops;
}

void cb_send_ack(void *arg) {
  // Construct message with p.id
  AckTimerOps* ack_timer_ops = static_cast<AckTimerOps*>(arg);
  ack_timer_ops->session->send_ack_timer = nullptr;
  ack_timer_ops->session->send("ACK", np1secMessage::PURE_META_MESSAGE);

}

/**
 * The timer set upon of sending a message.
 * when this timer is timed out means that 
 * we haven't received our own message
 */
void cb_ack_not_sent(void* arg) {
  // Construct message with p.id
  AckTimerOps* ack_timer_ops = static_cast<AckTimerOps*>(arg);
  std::string ack_failure_message = "we did not receive our own sent message";
  ack_timer_ops->session->us->ops->display_message(ack_failure_message, ack_timer_ops->session->room_name, ack_timer_ops->session->us);

}

// TODO: Who is calling this? Answer: compute_session_id
// TODO: This should move to crypto really and called hash with
// overloaded parameters
gcry_error_t np1secSession::compute_hash(HashBlock transcript_chain,
                                     std::string message) {
  assert(message.size() % 2 == 0);

  unsigned char *bin;
  const char *p = message.c_str();
  for (int i=0; i < message.size(); i++, p+=2) {
    sscanf(p, "%2hhx", &bin);
  }
  return cryptic.hash(bin, message.size()/2, transcript_chain, true);

}

//All constructorsg
// np1secSession::np1secSession(np1secUserState *us)
//   :myself(us->user_id())
// {
//   throw std::invalid_argument("Default constructor should not be used.");
// }

/**
   sole joiner constructor
 */
np1secSession::np1secSession(np1secUserState *us, std::string room_name,
                             Cryptic* current_ephemeral_crypto,
                             const UnauthenticatedParticipantList& sole_participant_view) : us(us), room_name(room_name),  cryptic(*current_ephemeral_crypto), myself(*us->myself), heartbeat_timer(nullptr)

{
  engrave_transition_graph();

  populate_participants_and_peers(sole_participant_view);

  //if participant[myself].ephemeral is not crytpic ephemeral, halt
  compute_session_id();

  if (send_view_auth_and_share())
    my_state = REPLIED_TO_NEW_JOIN;

}

/**
 * This constructor should be only called when the session is generated
 * to join. That's why all participant are not authenticated.
 */
np1secSession::np1secSession(np1secUserState *us, std::string room_name,
                             Cryptic* current_ephemeral_crypto,
                             np1secMessage participants_info_message) : us(us), room_name(room_name), cryptic(*current_ephemeral_crypto), myself(*us->myself), heartbeat_timer(nullptr)
{
  engrave_transition_graph();

  //TODO:: obviously we need an access function to make sure there is joiner info
  //update participant info or let it be there if they are consistent with
  //UnauthenticatedParticipantList session_view() = participants_info_message.session_view();
  //the participant is added unauthenticated
  populate_participants_and_peers(participants_info_message.session_view);

  //keep the z_share
  participants[participants_info_message.sender_index].set_key_share(reinterpret_cast<const uint8_t*>(participants_info_message.z_sender.c_str()));

  //TODO::make sure we are added correctly
  //if participant[myself].ephemeral is not crytpic ephemeral, halt
  compute_session_id();

  my_state = JOIN_REQUESTED;
  
}

/**
 * Almost copy constructor, we only alter the plist
 */
// np1secSession::np1secSession(np1secSession& breeding_session, 
//               ParticipantMap updated_participants)
//   :participants(updated_participants)
// {

//   compute_session_id();
  
// }


/**
   Constructor being called by current participant receiving join request
   That's why (in room) participants are are already authenticated
   
     - in new session constructor these will happen
       - computes session_id
       - compute kc = kc_{sender, joiner}
       - compute z_sender (self)
       - set new session status to REPLIED_TO_NEW_JOIN
       - send 
 */
np1secSession::np1secSession(np1secUserState *us, std::string room_name, np1secMessage join_message, ParticipantMap current_authed_participants)
  :us(us), room_name(room_name),
   myself(*us->myself), heartbeat_timer(nullptr)
{
   //TODO: not sure the session needs to know the room name: It needs because message class
          //need  to know to send the message to :-/
          //send should be the function of np1secRoom maybe :-?
  engrave_transition_graph();
  
  this->participants = current_authed_participants;
  UnauthenticatedParticipant  joiner(join_message.joiner_info);
  //TODO:: obviously we need an access function to make sure there is joiner info
  //update participant info or let it be there if they are consistent with

  this->participants.insert(pair<string,Participant> (joiner.participant_id.nickname, Participant(joiner, &cryptic)));
  peers.push_back(joiner.participant_id.nickname);
  keep_peers_in_order_spot_myself(); 
  //the participant is added unauthenticated
  //TODO::    throw np1secMessageFormatException(); when message is bad

  //We can't authenticate here, join message doesn't have kc
  // if (!participants[received_message.sender_id].authenticate(my_id, received_message.kc)) {
  //   return;
  // }

  compute_session_id();
}

/**
   Constructor being called by current participant receiving leave request
   
     - in new session constructor these will happen
       - drop leaver
       - computes session_id
       - compute z_sender (self)
       - set new session status to RE_SHARED

*/
np1secSession::np1secSession(np1secUserState* us, std::string room_name, string leaver_id, ParticipantMap current_authed_participants)
  :us(us), room_name(room_name),
   myself(*us->myself), 
  heartbeat_timer(nullptr)
{
  engrave_transition_graph();

  participants = current_authed_participants;
  current_authed_participants.erase(leaver_id);

  auto it = std::find(peers.begin(), peers.end(), leaver_id);
  if(it != peers.end())
    peers.erase(it);

  keep_peers_in_order_spot_myself(); 

  /*if (!participants[participant_id].set_ephemeral_key(it->ephemeral_key))
    throw np1secMessage::MessageFormatException;*/

  compute_session_id();
  if (send_auth_and_share_message()) //TODO a reshare message
    my_state = RE_SHARED;

}

/**
   Constructor being called by operator+ and operator- to breed 
   new (unestablished) session
   
     - in new session constructor these will happen
       - computes session_id
       - compute z_sender (self)
       - set new session status to RE_SHARED

*/
np1secSession::np1secSession(np1secUserState* us, std::string room_name, ParticipantMap current_authed_participants)
  :us(us), room_name(room_name),
   myself(*us->myself),
  heartbeat_timer(nullptr)
   //TODO: not sure the session needs to know the room name
{
  engrave_transition_graph();

  participants = current_authed_participants;

  populate_peers_from_participants();
  compute_session_id();
  
  if (send_view_auth_and_share())
    my_state = RE_SHARED;

}

np1secSession np1secSession::operator+(np1secSession a) {
  std::map<std::string, Participant> combination;
  combination.insert(participants.begin(), participants.end());
  combination.insert(a.participants.begin(), a.participants.end());
  np1secSession new_session(us, room_name, combination);

  return new_session;
  
}

np1secSession np1secSession::operator-(np1secSession a) {
  std::map<std::string, Participant> difference;
  std::set_difference(
    participants.begin(), participants.end(),
    a.participants.begin(), a.participants.end(),
    std::inserter(difference, difference.end()));
  np1secSession new_session(us, room_name, difference);

  return new_session;
}

/**
 * it should be invoked only once to compute the session id
 * if one need session id then they need a new session
 *
 * @return return true upon successful computation
 */
//TODO::move this to SessionId Class
bool np1secSession::compute_session_id() {
  std::string cat_string = "";

  if (peers.size() == 0) //nothing to compute
    return false;

  /**
   * Generate Session ID
   */

  //session_id = Hash of (U1,ehpmeral1, U2);
  for (std::vector<std::string>::iterator it = peers.begin(); it != peers.end(); ++it) {
    Participant& p = participants[*it];
    cat_string += p.id.id_to_stringbuffer();
    cat_string += cryptic.hash_to_string_buff(p.raw_ephemeral_key);
  }

  HashBlock sid;
  compute_hash(sid, cat_string); //why just not having  simple function which
  //compute the hash of an string
  assert(!session_id.get()); //if session id isn't set we have to set it
  session_id.set(sid);
  return true;

}

/**
 *  setup session view based on session view message,
 *  note the session view is set once and for all change in 
 *  session view always need new session object.
 */
bool np1secSession::setup_session_view(np1secMessage session_view_message) {

  assert(0);
  populate_participants_and_peers(session_view_message.session_view);
  // //First get a list of user identities
  // UnauthenticatedParticipantList plist =  session_view_message.session_view()();
  // //update participant info or let it be there if they are consistent with

  // for(UnauthenticatedParticipantList::iterator it = plist.begin(); it != plist.begin(); it++) {
  //     //new participant we need to recompute the session id
  //   participants.insert(pair<string, Participant>(it->participant_id.nickname,Participant(it->participant_id, cryptic))); //the participant is added unauthenticated
  //   if (!participants[it->participant_id.nickname].set_ephemeral_key(it->ephemeral_pub_key))
  //     throw np1secMessageFormatException();

  // }

  // populate_peers_from_participants();
  compute_session_id();

}

//TODO:: add check for validity of session key
bool np1secSession::compute_session_confirmation()
{
  string to_be_hashed = Cryptic::hash_to_string_buff(session_key);
  to_be_hashed += myself.nickname;

  Cryptic::hash(to_be_hashed, session_confirmation);

  return true;
  
}

//TODO with having session confirmation it is not clear if 
//this is necessary at all but I include it for now
//as it is part of the protocol
void np1secSession::account_for_session_and_key_consistency()
{
  string to_be_hashed = Cryptic::hash_to_string_buff(session_key);
  to_be_hashed += session_id.get_as_stringbuff();

  HashBlock key_sid_hash;
  Cryptic::hash(to_be_hashed, key_sid_hash);

  add_message_to_transcript(Cryptic::hash_to_string_buff(key_sid_hash),
                            0);

}

bool np1secSession::validate_session_confirmation(np1secMessage confirmation_message)
{
  HashBlock expected_hash;

  string to_be_hashed = Cryptic::hash_to_string_buff(session_key);
  to_be_hashed += confirmation_message.sender_index;

  Cryptic::hash(to_be_hashed, expected_hash);

  return !(Cryptic::compare_hash(expected_hash, reinterpret_cast<const uint8_t*>(confirmation_message.session_key_confirmation.c_str())));
  
}

bool np1secSession::group_enc() {

  HashBlock hbr, hbl;
  memcpy(hbr, Cryptic::strbuff_to_hash(secret_share_on(c_my_right)), sizeof(HashBlock));
  memcpy(hbl, Cryptic::strbuff_to_hash(secret_share_on(c_my_left)), sizeof(HashBlock));

  for (unsigned i=0; i < sizeof(HashBlock); i++) {
      hbr[i] ^= hbl[i];
  }

  memcpy(participants[myself.nickname].cur_keyshare, hbr, sizeof(HashBlock));
  participants[myself.nickname].key_share_contributed = true;

  return true;
  
}

bool np1secSession::group_dec() {

  std::vector<std::string> all_r(peers.size());
  HashBlock last_hbr;

  HashBlock hbr;
  memcpy(hbr, Cryptic::strbuff_to_hash(secret_share_on(c_my_right)), sizeof(HashBlock));
  size_t my_right = (my_index+c_my_right) % peers.size();
  all_r[my_index] = Cryptic::hash_to_string_buff(hbr);
  // for (unsigned i=0; i < sizeof(HashBlock); i++) {
  //   hbr[i] ^= participants[peers[my_right]].cur_keyshare[i];
  // }
  // //memcpy(all_r[my_right], hbr, sizeof(HashBlock));
  // all_r[(my_index + c_my_right) % peers.size()] = Cryptic::hash_to_string_buff(hbr);
  // memcpy(last_hbr, hbr, sizeof(HashBlock));

  for (unsigned counter = 1; counter < peers.size(); counter++) {
    size_t current_peer_index = (my_index+counter) % peers.size();
    for (unsigned i=0; i < sizeof(HashBlock); i++) {
        hbr[i] ^= participants[peers[current_peer_index]].cur_keyshare[i];
   }
    //memcpy(all_r[my_right], last_hbr, sizeof(HashBlock));
    all_r[current_peer_index] = Cryptic::hash_to_string_buff(hbr);
  } 

  std::string to_hash;
  for (std::vector<std::string>::iterator it = all_r.begin(); it != all_r.end(); ++it) {
    to_hash += (*it).c_str();
  }

  to_hash += session_id.get_as_stringbuff();
  Cryptic::hash(to_hash.c_str(), to_hash.size(), session_key, true);
  cryptic.set_session_key(session_key);

  return true; //check if the recovered left is the same as calculated left
  
}

bool np1secSession::everybody_authenticated_and_contributed()
{
  for(ParticipantMap::iterator it = participants.begin(); it != participants.end(); it++)
    if (!it->second.authenticated || !it->second.key_share_contributed)
      return false;

  return true;
  
}

bool np1secSession::everybody_confirmed()
{
  for(vector<bool>::iterator it = confirmed_peers.begin(); it != confirmed_peers.end(); it++)
    if (!(*it))
      return false;

  return true;
  
}

/**
 *   Joiner call this after receiving the participant info to
 *    authenticate to everybody in the room
 */
bool np1secSession::joiner_send_auth_and_share() {
  assert(session_id.get()); //sanity check
  if (!group_enc()) //compute my share for group key
    return false;

  HashBlock cur_auth_token;

  std::string auth_batch;

  for(uint32_t i = 0; i < peers.size(); i++) {
    if (!participants[peers[i]].authed_to) {
      participants[peers[i]].authenticate_to(cur_auth_token, us->long_term_key_pair.get_key_pair().first);
      auth_batch.append(reinterpret_cast<char*>(&i), sizeof(uint32_t));
      auth_batch.append(reinterpret_cast<char*>(cur_auth_token), sizeof(HashBlock));
    }
  }

  UnauthenticatedParticipantList temp_view = session_view();
  np1secMessage outbound;

  outbound.create_joiner_auth_msg(session_id,
                                auth_batch,
                                string(reinterpret_cast<char*>(participants[myself.nickname].cur_keyshare), sizeof(HashBlock)));

}

/**
 *  Current participant sends this to the room
 *  to re share? 
 *  TODO: when do actually we need to call this
 *  When a partcipant leave
 */
bool np1secSession::send_auth_and_share_message() {
  assert(session_id.get());
  if (!group_enc()) //compute my share for group key
    return false;

  HashBlock cur_auth_token;
  //if (!participants[joiner_id].authed_to) {
  //participants[joiner_id].authenticate_to(cur_auth_token);
  UnauthenticatedParticipantList session_view_list = session_view();

  np1secMessage outboundmessage;

  outboundmessage.create_group_share_msg(session_id,
                                session_view_list,
                                string(reinterpret_cast<char*>(participants[myself.nickname].cur_keyshare), sizeof(HashBlock)));

  outboundmessage.send(room_name, us);
  return true;

}

/**
   Preparinig PARTICIPANT_INFO Message

    current user calls this to send participant info to joiner
    and others
    sid, ((U_1,y_i)...(U_{n+1},y_{i+1}), kc, z_joiner
*/
bool np1secSession::send_view_auth_and_share(string joiner_id) {
  assert(session_id.get());
  if (!group_enc()) //compute my share for group key
    return false;

  HashBlock cur_auth_token;
  if (!joiner_id.empty())
    if (!participants[joiner_id].authed_to)
      participants[joiner_id].authenticate_to(cur_auth_token, us->long_term_key_pair.get_key_pair().first);

  UnauthenticatedParticipantList session_view_list = session_view();
  np1secMessage outboundmessage;

  outboundmessage.create_participant_info_msg(session_id,
                                              session_view_list,
                                string(reinterpret_cast<char*>(cur_auth_token), sizeof(HashBlock)),
                                string(reinterpret_cast<char*>(participants[myself.nickname].cur_keyshare), sizeof(HashBlock)));

  outboundmessage.send(room_name, us);
  return true;

}

//DEPRICATED in favor of send_view_auth_share_message
/**
   Current user will use this to inform new user
   about their share and also the session plist klist

*/
// bool np1secSession::send_share_message() {
//   assert(session_id_is_set);
//   if (!group_enc()) //compute my share for group key
//     return false;
  
//   np1secMessage outboundmessage.create_participant_info(RE_SHARE,
//                                                         sid,
//                                                         //unauthenticated_participants
//                                                         //"",//auth_batch,
//                                                         session_key_share);
//   outboundmessage.send();
//   return true;

// }

/**
 * Receives the pre-processed message and based on the state
 * of the session decides what is the appropriate action
 *
 * @param receive_message pre-processed received message handed in by receive function
 *
 * @return true if state has been change 
 */
RoomAction np1secSession::state_handler(np1secMessage received_message)
{
  if (np1secFSMGraphTransitionMatrix[my_state][received_message.message_type]) //other wise just ignore
    {
      StateAndAction result  = (this->*np1secFSMGraphTransitionMatrix[my_state][received_message.message_type])(received_message);
      my_state = result.first;
      return result.second;
    }
  
  return RoomAction(RoomAction::BAD_ACTION);

//depricated in favor of double array fsm model
  // switch(my_state) {
  //   case np1secSession::NONE:
  //     //This probably shouldn't happen, if a session has
  //     //no state state_handler shouldn't be called.
  //     //The receive_handler of the user_state should call
  //     //approperiate inition of a session of session less
  //     //message
  //     throw  np1secSessionStateException();
  //     break;
        
  //   case np1secSession::JOIN_REQUESTED: //The thread has requested to join by sending ephemeral key
  //     //Excepting to receive list of current participant
  //     break;
  //   case np1secSession::REPLIED_TO_NEW_JOIN: //The thread has received a join from a participant replied by participant list
  //     break;
  //   case np1secSession::GROUP_KEY_GENERATED: //The thread has computed the session key and has sent the conformation
  //     break;
  //   case np1secSession::IN_SESSION: //Key has been confirmed      
  //     break;
  //   case np1secSession::UPDATED_KEY: //all new shares has been received and new key has been generated: no more send possible
  //     break;
  //   case np1secSession::LEAVE_REQUESTED: //Leave requested by the thread: waiting for final transcirpt consitancy check
  //     break;
  //   case np1secSession::FAREWELLED: //LEAVE is received from another participant and a meta message for transcript consistency and new shares has been sent
  //     break;
  //   case np1secSession::DEAD: //Won't accept receive or sent messages, possibly throw up
  //     break;
  //   default:
  //     return false;
  // };
  
}

//***** Joiner state transitors ****

/**
   For join user calls this when receivemessage has type of PARTICIPANTS_INFO
   
   sid, ((U_1,y_i)...(U_{n+1},y_{i+1}), (kc_{sender, joiner}), z_sender

   - Authenticate sender if fail halt

   for everybody including the sender

   joiner should:
   - set session view
   - compute session_id
   - add z_sender to the table of shares 
   - compute kc = kc_{joiner, everybody}
   - compute z_joiner
   - send 
   sid, ((U_1,y_i)...(U_{n+1},y_{i+1}), kc, z_joiner
*/
np1secSession::StateAndAction np1secSession::auth_and_reshare(np1secMessage received_message) {
  if (!session_id.get()) {
    if (!setup_session_view(received_message))
      return StateAndAction(DEAD, RoomAction(RoomAction::NO_ACTION));
    else
      joiner_send_auth_and_share();
  }

  if (participants.find(received_message.sender_index) != participants.end())
    return StateAndAction(DEAD, RoomAction(RoomAction::NO_ACTION));

  if (!participants[received_message.sender_index].be_authenticated(myself.id_to_stringbuffer(), reinterpret_cast<const uint8_t*>(received_message.key_confirmation.c_str()), us->long_term_key_pair.get_key_pair().first))
    return StateAndAction(DEAD, RoomAction(RoomAction::NO_ACTION));

  participants[received_message.sender_index].set_key_share(reinterpret_cast<const uint8_t*>(received_message.z_sender.c_str()));

  return StateAndAction(my_state, RoomAction(RoomAction::NO_ACTION));

  //TODO: check the ramification of lies by other participants about honest
  //participant ephemeral key. Normally nothing should happen as we recompute
  //the session id and so the session will never get messages from honest
  //participants and so will never be authed.

}

/**
   For the joiner user, calls it when receive a session confirmation
   message.
   
   sid, ((U_1,y_i)...(U_{n+1},y_{i+1}), hash(GroupKey, U_sender)
   
   of SESSION_CONFIRMATION type
   
   if it is the same sid as the session id, marks the confirmation in 
   the confirmation list for the sender. If all confirmed, change 
   state to IN_SESSION, call the call back join from ops.
   
   If the sid is different send a new join request
   
*/
np1secSession::StateAndAction np1secSession::confirm_or_resession(np1secMessage received_message) {
  //if sid is the same mark the participant as confirmed
  //receiving mismatch sid basically means rejoin
  if (Cryptic::compare_hash(received_message.session_id.get(), session_id.get())) {
    if (validate_session_confirmation(received_message))
      confirmed_peers[participants[received_message.sender_index].index] = true;
    else {
      return StateAndAction(DEAD, RoomAction(RoomAction::NO_ACTION));
    }

    if (everybody_confirmed())
      return StateAndAction(IN_SESSION, RoomAction(RoomAction::NO_ACTION));
    
  }
  
  //Depricated: in the new model it is the np1sec room which check for
  //non matching sid and make a new session for it.
  // else {
  //   //we need to rejoin, categorically we are against chanigng session id
  //   //so we make a new session. This make us safely ignore replies to
  //   //old session id (they go to the dead session)
  //   np1secSession* new_child_session = new np1secSession(room_name); //calling join constructor;
  //   if (new_child_session->session_id_is_set) {
  //     new_child_session->my_parent = this;
  //     my_children[new_child_session->session_id] = new_child_session;
  //   }
  //   return StateAndAction(DEAD, RoomAction(RoomAction::NO_ACTION));
  // }

  return StateAndAction(my_state, RoomAction(RoomAction::NO_ACTION));
        
}

//*****JOINER state transitors END*****

//*****Current participant state transitors*****
/**
     For the current user, calls it when receive JOIN_REQUEST with
     
     (U_joiner, y_joiner)

     - start a new new participant list which does
     
     - computes session_id
     - new session does:
     - compute kc = kc_{joiner, everybody}
     - compute z_sender (self)
     - set new session status to REPLIED_TO_NEW_JOIN
     - send

     sid, ((U_1,y_i)...(U_{n+1},y_{i+1}), (kc_{sender, joiner}), z_sender
     
     of PARTICIPANT_INFO message type

     change status to REPLIED_TO_NEW_JOIN

 */
np1secSession::StateAndAction np1secSession::send_auth_share_and_participant_info(np1secMessage received_message)
{

  RoomAction new_session_action;
  np1secSession* new_child_session = new np1secSession(us, room_name, received_message, participants);
  
  if (!new_child_session->session_id.get()) 
    delete new_child_session; //failed to establish a legit session
  else {
    new_child_session->send_view_auth_and_share(received_message.joiner_info);
    new_child_session->my_state = REPLIED_TO_NEW_JOIN;

    new_session_action.action_type = RoomAction::NEW_SESSION;
    new_session_action.bred_session = new_child_session;

    //This broadcast not happens in session constructor because sometime we want just to make
    //a session object and not tell the whole world about it.
  }
   //Depricated: np1secRoom manages the set of sessions
   //new_child_session->my_parent = this;
   //my_children[new_child_session->session_id] = new_child_session;

   //TODO: this is incomplete, you need to report your session 
   //to the room. more logically the room just need to request the
   //creation of the room.
   // }
   // else {*
   //   //throw the session out
   //   //trigger the session (in-lmbo) about the repeated join/
   //   */
    
  //our state doesn't need to change
  return StateAndAction(my_state, new_session_action);

}

/**
   For the current user, calls it when receive JOINER_AUTH
   
   sid, U_sender, y_i, _kc, z_sender, signature

   or PARTICIPANT_INFO from users in the session
   
   - Authenticate joiner halt if fails
   - Change status to AUTHED_JOINER
   - Halt all sibling sessions
   
   - add z_sender to share table
   - if all share are there compute the group key send the confirmation
   
   sid, hash(GroupKey, U_sender), signature 
   
   change status GROUP_KEY_GENERATED
   otherwise no change to the status
   
*/
np1secSession::StateAndAction np1secSession::confirm_auth_add_update_share_repo(np1secMessage received_message) {
  if (received_message.message_type == np1secMessage::JOINER_AUTH) {
    if (!participants[received_message.sender_index].be_authenticated(myself.nickname, Cryptic::strbuff_to_hash(received_message.key_confirmation), us->long_term_key_pair.get_key_pair().first))  {
      return StateAndAction(DEAD, RoomAction());
    }
  }

    //kill_all_my_siblings(); 
  participants[received_message.sender_index].set_key_share(Cryptic::strbuff_to_hash(received_message.z_sender));

  //else { //assuming the message is PARTICIPANT_INFO from other in
  //session people
    
  //}
  UnauthenticatedParticipantList session_view_list = session_view();
  if (everybody_authenticated_and_contributed()) {
    if (group_dec()) {
      //first compute the confirmation
      compute_session_confirmation();
      //now send the confirmation message
      np1secMessage outboundmessage;

      outboundmessage.create_session_confirmation_msg(session_id,
                                    session_view_list,
                                    Cryptic::hash_to_string_buff(session_confirmation));
      
      outboundmessage.send(room_name, us);

      return StateAndAction(GROUP_KEY_GENERATED, RoomAction());
    }

    return StateAndAction(DEAD, RoomAction());
  }
  //otherwise just wait for more shares
  return StateAndAction(my_state, RoomAction());
  
}

/**
   For the current user, calls it when receive a session confirmation
   message.
   
   sid, hash(GroupKey, U_sender), signature
   
   if it is the same sid as the session id, marks the confirmation in 
   the confirmation list for the sender. If all confirmed, change 
   state to IN_SESSION, make this session the main session of the
   room
   
   If the sid is different, something is wrong halt drop session
   
*/
np1secSession::StateAndAction np1secSession::mark_confirmed_and_may_move_session(np1secMessage received_message) {
  //TODO:realistically we don't need to check sid, if sid
  //doesn't match we shouldn't have reached this point
  if (!validate_session_confirmation(received_message))
    return StateAndAction(DEAD, c_no_room_action);
  
  confirmed_peers[participants[received_message.sender_index].index] = true;
  
  if (everybody_confirmed()) {
    //activate(); it is matter of changing to IN_SESSION
    //we also need to initiate the transcript chain with 
    account_for_session_and_key_consistency();

    return StateAndAction(IN_SESSION, c_no_room_action);
  }

  return StateAndAction(my_state, c_no_room_action);
    
}

/**
 * This will be called when another user leaves a chatroom to update the key.
 * 
 * This should send a message the same an empty meta message for sending
 * the leaving user the status of transcript consistency
 * 
 * This also make new session which send message of Of FAREWELL type new
 * share list for the shrinked session 
 *
 * sid, z_sender, transcript_consistency_stuff
 *
 * kills all sibling sessions in making as the leaving user is no longer 
 * available to confirm any new session.
 * 
 * The status of the session is changed to farewelled. 
 * The statatus of new sid session is changed to re_shared
 */
np1secSession::StateAndAction np1secSession::send_farewell_and_reshare(np1secMessage received_message) {

<<<<<<< HEAD
  UnauthenticatedParticipantList session_view_list = session_view();
  np1secMessage outbound;


  outbound.create_farewell_msg(session_id,
                               session_view_list,
                               string(reinterpret_cast<char*>(participants[myself.nickname].cur_keyshare), sizeof(HashBlock)));

=======
  //TODO::chose the requested hash not any hash
  HashStdBlock transcript_chain_hash = received_transcript_chain.rbegin()->second[my_index].transcript_hash;
  
  HashBlock transfer_buffer;
  memcpy(transfer_buffer, transcript_chain_hash.c_str(), sizeof(HashBlock));
  np1secLoadFlag meta_load_flag = NO_LOAD;
  std::string meta_load = NULL;
  np1secMessage outbound(session_id,
                         myself.nickname,
                         "", //no user message
                         np1secMessage::FAREWELL,
                         transfer_buffer,
                         meta_load_flag,
                         meta_load,
                         peers,
                         &cryptic,
                         us,
                         room_name);
>>>>>>> a69341a9


  np1secSession* new_child_session = new np1secSession(us, room_name, received_message, participants); //TODO::we need a different constructor for leave, for the reason of tracking RaisonDEtre
  
  RoomAction new_session_action;
  //if (new_child_session->session_id.get()) { //why it should fail?
  assert(new_child_session->session_id.get());
  new_session_action.action_type = RoomAction::NEW_SESSION;
  new_session_action.bred_session = new_child_session;
    
  return StateAndAction(FAREWELLED, c_no_room_action);
    
  //our state doesn't need to change
  //return StateAndAction(my_state, c_no_room_action);

}

//Depricated: room take care of join and make a new session
// bool np1secSession::join(LongTermIDKey long_term_id_key) {
//   //don't come here
//   assert(0);
//   //We need to generate our ephemerals anyways
//   if (!cryptic.init()) {
//     return false;
//   }
//   myself.ephemeral_key = cryptic.get_ephemeral_pub_key();

//   //we add ourselves to the (authenticated) participant list
//   participants[myself.id];
//   peers[0]=myself.id;

//   // if nobody else is in the room have nothing to do more than
//   // just computing the session_id
//   if (session_view().size()== 1) {
//     assert(this->compute_session_id());
         
//   }
//   else {
    
//   }
//   us->ops->send_bare(room_name, us->user_id(), "testing 123", NULL);
//   return true;
// }

// bool np1secSession::accept(std::string new_participant_id) {
//   UNUSED(new_participant_id);
//   return true;
// }

//TODO: this blong to message class
bool np1secSession::received_p_list(std::string participant_list) {
  //Split up participant list and load it into the map
  assert(0);
  char* tmp = strdup(participant_list.c_str());

  std::string ids_keys = strtok(tmp, c_np1sec_delim.c_str());
  std::vector<std::string> list_ids_keys;
  while (!ids_keys.empty()) {
    std::string decoded = "";
    otrl_base64_otr_decode(ids_keys.c_str(),
                           (unsigned char**)decoded.c_str(),
                           reinterpret_cast<size_t*>(ids_keys.size()));
    list_ids_keys.push_back(ids_keys);
    ids_keys = strtok(NULL, c_np1sec_delim.c_str());
  }

  for (std::vector<std::string>::iterator it = list_ids_keys.begin();
       it != list_ids_keys.end(); ++it) {
    tmp = strdup((*it).c_str());
    std::string id = strtok(tmp, c_np1sec_delim.c_str());
    std::string key = strtok(NULL, c_np1sec_delim.c_str());
    gcry_sexp_t sexp_key = Cryptic::convert_to_sexp(key); 
    Participant p();//id, crypto);
    //p.ephemeral_key = sexp_key;
    //session_view().push_back(UnauthenticatedParticipant(ParticipantId(id, p)));
  }

  return true;
}

// bool np1secSession::farewell(std::string leaver_id) {
//   UNUSED(leaver_id);
//   return true;
// }

void np1secSession::restart_heartbeat_timer() {

  if (heartbeat_timer)
    us->ops->axe_timer(heartbeat_timer);
  
  heartbeat_timer = us->ops->set_timer(cb_send_heartbeat, this, us->ops->c_heartbeating_interval);

}

void np1secSession::start_ack_timers(np1secMessage received_message) {
  for (ParticipantMap::iterator it = participants.begin();
       it != participants.end();
       ++it) {
    //we accumulate the timers, when we receive ack, we drop what we
    //have before 
    if ((received_message.sender_id != (*it).second.id.nickname) &&
        (received_message.sender_id != myself.nickname)) //not for the sender and not 
      //for myself
    {
      received_transcript_chain[received_message.message_id][(*it).second.index].ack_timer_ops.session = this;
      received_transcript_chain[received_message.message_id][(*it).second.index].ack_timer_ops.participant = &(it->second);
      received_transcript_chain[received_message.message_id][(*it).second.index].ack_timer_ops.message_id = received_message.message_id;
      received_transcript_chain[received_message.message_id][(*it).second.index].consistency_timer = us->ops->set_timer(cb_ack_not_received, &(received_transcript_chain[received_message.message_id][(*it).second.index].ack_timer_ops), us->ops->c_consistency_failure_interval);
      
    }
  }
}

void np1secSession::start_receive_ack_timer(std::string sender_id) {
  //if there is already an ack timer 
  //then that will take care of acking 
  //for us as well
  if (!send_ack_timer) {
    send_ack_timer = us->ops->set_timer(cb_send_ack, this, us->ops->c_ack_interval);
  }
  
}

void np1secSession::stop_timer_send() {
  for (std::map<std::string, Participant>::iterator
       it = participants.begin();
       it != participants.end();
       ++it) {
    if ((*it).second.send_ack_timer) {
      us->ops->axe_timer((*it).second.send_ack_timer);
      send_ack_timer = nullptr;
    }
  }
}

void np1secSession::stop_timer_receive(std::string acknowledger_id, MessageId message_id) {

  for(MessageId i = participants[acknowledger_id].last_acked_message_id + 1; i <= message_id; i++) {
      us->ops->axe_timer(received_transcript_chain[message_id][participants[acknowledger_id].index].consistency_timer);
      received_transcript_chain[message_id][participants[acknowledger_id].index].consistency_timer = nullptr;
  }

  participants[acknowledger_id].last_acked_message_id = message_id;

}

/**
 * Inserts a block in the send transcript chain and start a 
 * timer to receive the ack for it
 */
void np1secSession::update_send_transcript_chain(MessageId own_message_id,
                                  std::string message) {
  HashBlock hb;
  Cryptic::hash(message, hb, true);
  sent_transcript_chain[own_message_id].transcript_hash = Cryptic::hash_to_string_buff(hb);
  sent_transcript_chain[own_message_id].ack_timer_ops = AckTimerOps(this, nullptr, own_message_id);
 
 sent_transcript_chain[own_message_id].consistency_timer = us->ops->set_timer(cb_ack_not_sent, &(sent_transcript_chain[own_message_id].ack_timer_ops), us->ops->c_send_receive_interval);

}
/**
 * - kills the send ack timer for the message in case we are the sender
 * - Fill our own transcript chain for the message
 * - start all ack timer for others for this message
 * - Perform parent consistency check
 */
void np1secSession::perform_received_consisteny_tasks(np1secMessage received_message)
{
  //defuse the "I didn't get my own message timer 
  if (received_message.sender_id == myself.nickname) {
    assert(sent_transcript_chain.find(received_message.sender_message_id) != sent_transcript_chain.end()); //if the signature isn't failed and we don't have record of sending this then something is terribly wrong;
    us->ops->axe_timer(sent_transcript_chain[received_message.sender_message_id].consistency_timer);
    sent_transcript_chain[received_message.sender_message_id].consistency_timer = nullptr;}

  add_message_to_transcript(received_message.final_whole_message, received_message.message_id);  

}

/**
 * - check the consistency of the parent message with our own.
 * - kill all ack receive timers of the sender for the parent backward
 */
void np1secSession::check_parent_message_consistency(np1secMessage received_message)
{
  received_transcript_chain[received_message.parent_id][participants[received_message.sender_id].index].transcript_hash = Cryptic::hash_to_string_buff(received_message.transcript_chain_hash);

  if (received_transcript_chain[received_message.parent_id][participants[received_message.sender_id].index].transcript_hash != received_transcript_chain[received_message.parent_id][participants[received_message.sender_id].index].transcript_hash)
    {
      std::string consistancy_failure_message = received_message.sender_id  + " transcript doesn't match ours as of " + to_string(received_message.parent_id);
      us->ops->display_message(consistancy_failure_message, room_name, us);
    }

  stop_timer_receive(received_message.sender_id, received_message.message_id);

}

void np1secSession::add_message_to_transcript(std::string message,
                                        MessageId message_id) {
  HashBlock hb;
  std::stringstream ss;
  std::string pointlessconversion;

  if (received_transcript_chain.size() > 0) {
    ss << received_transcript_chain.rbegin()->second[my_index].transcript_hash;
    ss >> pointlessconversion;
    pointlessconversion += c_np1sec_delim + message;

  } else {
    pointlessconversion = message;

  }

  Cryptic::hash(pointlessconversion, hb);

  received_transcript_chain[message_id][my_index].transcript_hash = Cryptic::hash_to_string_buff(hb);
  received_transcript_chain[message_id][my_index].consistency_timer = nullptr;

}

bool np1secSession::send(std::string message, np1secMessage::np1secMessageType message_type) {
  own_message_counter++;
  HashBlock transcript_chain_hash;
  memcpy(transcript_chain_hash, received_transcript_chain.rbegin()->second[my_index].transcript_hash.c_str(), sizeof(HashBlock));  
  // TODO(bill)
  // Add code to check message type and get
  // meta load if needed
  np1secLoadFlag meta_load_flag = NO_LOAD;
  std::string meta_load(""); //TODO why is it always empty?
<<<<<<< HEAD
  np1secMessage outbound;

  outbound.create_user_msg(session_id, 
                               us->user_id(),
                               message, 
                               message_type,
                               *transcript_chain_hash,
                               meta_load_flag, 
                               meta_load,
                               peers,
                               &cryptic);
=======
  np1secMessage outbound(session_id, us->user_id(),
                         message, message_type,
                         transcript_chain_hash,
                         meta_load_flag, meta_load,
                         peers,
                         &cryptic,
                         us,
                         room_name);
>>>>>>> a69341a9

  update_send_transcript_chain(own_message_counter, outbound.compute_hash());
  // As we're sending a new message we are no longer required to ack
  // any received messages
  stop_timer_send();

  if (message_type == np1secMessage::USER_MESSAGE) {
    // We create a set of times for all other peers for acks we expect for
    // our sent message
    start_ack_timers(outbound); //If you are overwritng
    //timers then you need plan of recourse.
  }

  // us->ops->send_bare(room_name, outbound);
  outbound.send(room_name, us);
  return true;
  
}

np1secMessage np1secSession::receive(std::string raw_message) {
<<<<<<< HEAD
  HashBlock* transcript_chain_hash = transcript_chain.rbegin()->second;
  np1secMessage received_message(raw_message, &cryptic);

  if (*transcript_chain_hash == received_message.transcript_chain_hash) {
    add_message_to_transcript(received_message.user_message,
                        received_message.message_id);
    // Stop awaiting ack timer for the sender
    stop_timer_receive(received_message.sender_index);

    // Start an ack timer for us so we remember to say thank you
    // for the message
    start_receive_ack_timer(received_message.sender_index);
=======
  np1secMessage received_message(raw_message, &cryptic, us, room_name);

  perform_received_consisteny_tasks(received_message);
  // if (*transcript_chain_hash == received_message.transcript_chain_hash) {
  //   add_message_to_transcript(received_message.user_message,
  //                       received_message.message_id);
  //   // Stop awaiting ack timer for the sender
  //   stop_timer_receive(received_message.sender_id, received_message.message_id);

  //   // Start an ack timer for us so we remember to say thank you
  //   // for the message
  //   start_receive_ack_timer(received_message.sender_id);
>>>>>>> a69341a9

  // } else {
  //   // The hash is a lie!
  // }

  // if (received_message.message_type == np1secMessage::SESSION_P_LIST) {
  //   //TODO
  //   // function to separate peers
  //   // add peers to map
  //   // convert load to sexp
  // }

  
  return received_message;

}

np1secSession::~np1secSession() {
  //delete session_id;
  //return;
}
<|MERGE_RESOLUTION|>--- conflicted
+++ resolved
@@ -182,7 +182,7 @@
   //TODO::    throw np1secMessageFormatException(); when message is bad
 
   //We can't authenticate here, join message doesn't have kc
-  // if (!participants[received_message.sender_id].authenticate(my_id, received_message.kc)) {
+  // if (!participants[received_message.sender_index].authenticate(my_id, received_message.kc)) {
   //   return;
   // }
 
@@ -873,7 +873,6 @@
  */
 np1secSession::StateAndAction np1secSession::send_farewell_and_reshare(np1secMessage received_message) {
 
-<<<<<<< HEAD
   UnauthenticatedParticipantList session_view_list = session_view();
   np1secMessage outbound;
 
@@ -881,28 +880,6 @@
   outbound.create_farewell_msg(session_id,
                                session_view_list,
                                string(reinterpret_cast<char*>(participants[myself.nickname].cur_keyshare), sizeof(HashBlock)));
-
-=======
-  //TODO::chose the requested hash not any hash
-  HashStdBlock transcript_chain_hash = received_transcript_chain.rbegin()->second[my_index].transcript_hash;
-  
-  HashBlock transfer_buffer;
-  memcpy(transfer_buffer, transcript_chain_hash.c_str(), sizeof(HashBlock));
-  np1secLoadFlag meta_load_flag = NO_LOAD;
-  std::string meta_load = NULL;
-  np1secMessage outbound(session_id,
-                         myself.nickname,
-                         "", //no user message
-                         np1secMessage::FAREWELL,
-                         transfer_buffer,
-                         meta_load_flag,
-                         meta_load,
-                         peers,
-                         &cryptic,
-                         us,
-                         room_name);
->>>>>>> a69341a9
-
 
   np1secSession* new_child_session = new np1secSession(us, room_name, received_message, participants); //TODO::we need a different constructor for leave, for the reason of tracking RaisonDEtre
   
@@ -1002,8 +979,8 @@
        ++it) {
     //we accumulate the timers, when we receive ack, we drop what we
     //have before 
-    if ((received_message.sender_id != (*it).second.id.nickname) &&
-        (received_message.sender_id != myself.nickname)) //not for the sender and not 
+    if ((received_message.sender_index != (*it).second.id.nickname) &&
+        (received_message.sender_index != myself.nickname)) //not for the sender and not 
       //for myself
     {
       received_transcript_chain[received_message.message_id][(*it).second.index].ack_timer_ops.session = this;
@@ -1015,7 +992,7 @@
   }
 }
 
-void np1secSession::start_receive_ack_timer(std::string sender_id) {
+void np1secSession::start_receive_ack_timer(std::string sender_index) {
   //if there is already an ack timer 
   //then that will take care of acking 
   //for us as well
@@ -1071,7 +1048,7 @@
 void np1secSession::perform_received_consisteny_tasks(np1secMessage received_message)
 {
   //defuse the "I didn't get my own message timer 
-  if (received_message.sender_id == myself.nickname) {
+  if (received_message.sender_index == myself.nickname) {
     assert(sent_transcript_chain.find(received_message.sender_message_id) != sent_transcript_chain.end()); //if the signature isn't failed and we don't have record of sending this then something is terribly wrong;
     us->ops->axe_timer(sent_transcript_chain[received_message.sender_message_id].consistency_timer);
     sent_transcript_chain[received_message.sender_message_id].consistency_timer = nullptr;}
@@ -1086,15 +1063,15 @@
  */
 void np1secSession::check_parent_message_consistency(np1secMessage received_message)
 {
-  received_transcript_chain[received_message.parent_id][participants[received_message.sender_id].index].transcript_hash = Cryptic::hash_to_string_buff(received_message.transcript_chain_hash);
-
-  if (received_transcript_chain[received_message.parent_id][participants[received_message.sender_id].index].transcript_hash != received_transcript_chain[received_message.parent_id][participants[received_message.sender_id].index].transcript_hash)
+  received_transcript_chain[received_message.parent_id][participants[received_message.sender_index].index].transcript_hash = Cryptic::hash_to_string_buff(received_message.transcript_chain_hash);
+
+  if (received_transcript_chain[received_message.parent_id][participants[received_message.sender_index].index].transcript_hash != received_transcript_chain[received_message.parent_id][participants[received_message.sender_index].index].transcript_hash)
     {
-      std::string consistancy_failure_message = received_message.sender_id  + " transcript doesn't match ours as of " + to_string(received_message.parent_id);
+      std::string consistancy_failure_message = received_message.sender_index  + " transcript doesn't match ours as of " + to_string(received_message.parent_id);
       us->ops->display_message(consistancy_failure_message, room_name, us);
     }
 
-  stop_timer_receive(received_message.sender_id, received_message.message_id);
+  stop_timer_receive(received_message.sender_index, received_message.message_id);
 
 }
 
@@ -1130,28 +1107,17 @@
   // meta load if needed
   np1secLoadFlag meta_load_flag = NO_LOAD;
   std::string meta_load(""); //TODO why is it always empty?
-<<<<<<< HEAD
   np1secMessage outbound;
 
   outbound.create_user_msg(session_id, 
                                us->user_id(),
                                message, 
                                message_type,
-                               *transcript_chain_hash,
+                               transcript_chain_hash,
                                meta_load_flag, 
                                meta_load,
                                peers,
                                &cryptic);
-=======
-  np1secMessage outbound(session_id, us->user_id(),
-                         message, message_type,
-                         transcript_chain_hash,
-                         meta_load_flag, meta_load,
-                         peers,
-                         &cryptic,
-                         us,
-                         room_name);
->>>>>>> a69341a9
 
   update_send_transcript_chain(own_message_counter, outbound.compute_hash());
   // As we're sending a new message we are no longer required to ack
@@ -1172,33 +1138,18 @@
 }
 
 np1secMessage np1secSession::receive(std::string raw_message) {
-<<<<<<< HEAD
-  HashBlock* transcript_chain_hash = transcript_chain.rbegin()->second;
   np1secMessage received_message(raw_message, &cryptic);
-
-  if (*transcript_chain_hash == received_message.transcript_chain_hash) {
-    add_message_to_transcript(received_message.user_message,
-                        received_message.message_id);
-    // Stop awaiting ack timer for the sender
-    stop_timer_receive(received_message.sender_index);
-
-    // Start an ack timer for us so we remember to say thank you
-    // for the message
-    start_receive_ack_timer(received_message.sender_index);
-=======
-  np1secMessage received_message(raw_message, &cryptic, us, room_name);
 
   perform_received_consisteny_tasks(received_message);
   // if (*transcript_chain_hash == received_message.transcript_chain_hash) {
   //   add_message_to_transcript(received_message.user_message,
   //                       received_message.message_id);
   //   // Stop awaiting ack timer for the sender
-  //   stop_timer_receive(received_message.sender_id, received_message.message_id);
+  //   stop_timer_receive(received_message.sender_index, received_message.message_id);
 
   //   // Start an ack timer for us so we remember to say thank you
   //   // for the message
-  //   start_receive_ack_timer(received_message.sender_id);
->>>>>>> a69341a9
+  //   start_receive_ack_timer(received_message.sender_index);
 
   // } else {
   //   // The hash is a lie!
