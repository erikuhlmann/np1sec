/**
 * Multiparty Off-the-Record Messaging library
 * Copyright (C) 2014, eQualit.ie
 *
 * This library is free software; you can redistribute it and/or
 * modify it under the terms of version 3 of the GNU Lesser General
 * Public License as published by the Free Software Foundation.
 *
 * This library is distributed in the hope that it will be useful,
 * but WITHOUT ANY WARRANTY; without even the implied warranty of
 * MERCHANTABILITY or FITNESS FOR A PARTICULAR PURPOSE.  See the GNU
 * Lesser General Public License for more details.
 *
 * You should have received a copy of the GNU Lesser General Public
 * License along with this library; if not, write to the Free Software
 * Foundation, Inc., 51 Franklin Street, Fifth Floor, Boston, MA 02110-1301 USA
 */

#ifndef SRC_USERSTATE_CC_
#define SRC_USERSTATE_CC_

#include "src/interface.h"
#include "src/userstate.h"


np1secUserState::np1secUserState(std::string name, np1secAppOps *ops,
                                 uint8_t* key_pair) : name(name), ops(ops) {
  if (key_pair) {
    // FIXME: populate long_term_private_key from key_pair
  }
}

np1secUserState::~np1secUserState() {
  delete long_term_key_pair;
}

bool np1secUserState::init() {
  if (long_term_key_pair.is_initated()) {
    return true;
  }
  return long_term_key_pair.generate();
}

bool np1secUserState::join_room(std::string room_name, std::vector<UnauthenticatedParticipant>participants_in_the_room) {
  np1secSession *new_session = new np1secSession(this, room_name, name, participants_in_the_room);

  if (!new_session->join()) {
    delete new_session;
    return false;
  }

  session_in_a_room.insert({ room_name, new_session });
  return true;
}

RoomAction np1secUserState::receive_handler(std::string room_name,
<<<<<<< HEAD
                                            std::string np1sec_message, uint32_t message_id) {
=======
                                            std::string np1sec_message,
                                            uint32_t message_id) {
>>>>>>> 71a23eef
  np1secSession *cur_session = retrieve_session(room_name);
  if (!cur_session) {
    // uh oh
  }
  np1secMessage received_message = cur_session->receive(np1sec_message);
  RoomAction room_action = { NULL, received_message.user_message };
  return room_action;
}

bool np1secUserState::send_handler(std::string room_name,
                                   std::string plain_message) {
  np1secSession *cur_session = retrieve_session(room_name);
  if (!cur_session) {
    // uh oh
  }
  return cur_session->send(plain_message, USER_MESSAGE);
}

np1secSession *np1secUserState::retrieve_session(std::string room_name) {
  np1secSession *cur_session = nullptr;
  session_room_map::iterator it = session_in_a_room.find(room_name);

  if ( it != session_in_a_room.end() ) {
    cur_session = it->second;
  }

  return cur_session;
}

#endif  // SRC_USERSTATE_CC_<|MERGE_RESOLUTION|>--- conflicted
+++ resolved
@@ -54,12 +54,8 @@
 }
 
 RoomAction np1secUserState::receive_handler(std::string room_name,
-<<<<<<< HEAD
-                                            std::string np1sec_message, uint32_t message_id) {
-=======
                                             std::string np1sec_message,
                                             uint32_t message_id) {
->>>>>>> 71a23eef
   np1secSession *cur_session = retrieve_session(room_name);
   if (!cur_session) {
     // uh oh
