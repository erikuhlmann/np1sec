--- conflicted
+++ resolved
@@ -194,23 +194,14 @@
   /**
    * Constructor, initiate by joining.
    */
-<<<<<<< HEAD
   np1secSession(np1secUserState *us,
                std::string room_name,
-               std::string name,
                std::vector<UnauthenticatedParticipant>participants_in_the_room);
-=======
-  np1secSession(np1secUserState *us, std::string room_name, std::vector<UnauthenticatedParticipant>participants_in_the_room);
->>>>>>> 3936a640
 
   /**
    * access function for session_id;
    */
-<<<<<<< HEAD
   SessionID my_session_id() { return session_id}
-=======
-  SessionID my_session_id() { return session_id;};
->>>>>>> 3936a640
 
   /**
     * Construct and start timers for sending heartbeat messages
@@ -218,10 +209,6 @@
     */
   void start_heartbeat_timer();
 
-<<<<<<< HEAD
-  bool join(LongTermPublicKey long_term_pub_key, LongTermPrivateKey long_term_prv_key);
-=======
-
   /**
    * Should be called by userstate when the user wants to join a new room
    *
@@ -231,8 +218,6 @@
    * @return return true if the first stage of join is completed successfully
    */
   bool join(LongTermIDKey long_term_id_key);
-
->>>>>>> 3936a640
 
   /**
    * Should be called when someone new join the chatroom. This will modify the
