/**
 * (n+1)Sec Multiparty Off-the-Record Messaging library
 * Copyright (C) 2014, eQualit.ie
 *
 * This library is free software; you can redistribute it and/or
 * modify it under the terms of version 3 of the GNU Lesser General
 * Public License as published by the Free Software Foundation.
 *
 * This library is distributed in the hope that it will be useful,
 * but WITHOUT ANY WARRANTY; without even the implied warranty of
 * MERCHANTABILITY or FITNESS FOR A PARTICULAR PURPOSE.  See the GNU
 * Lesser General Public License for more details.
 *
 * You should have received a copy of the GNU Lesser General Public
 * License along with this library; if not, write to the Free Software
 * Foundation, Inc., 51 Franklin Street, Fifth Floor, Boston, MA 02110-1301 USA
 */
#ifndef SRC_INTERFACE_H_
#define SRC_INTERFACE_H_
/**
 * This file should be included by the client to use develop the interface 
 * between np1sec and the client.
 *
 * See test/chat_mocker_np1sec_plugin.h/.cc  example
 */

#ifndef SRC_INTERFACE_H_
#define SRC_INTERFACE_H_

#include <string>

/**
 * This sturct is used by the client to send the list of participant in
 * the room. consequently np1sec will try to authenticate the participant 
 * and establish a group session
 *
 */
struct UnauthenticatedParticipant {
  std::string participants;
  std::string long_term_pub_key_hex;  // This should be in some convienient Hex
  // Format
};

/**
 * Calls from np1sec to the application.
 */
struct np1secAppOps {
  // Data that is passed to send_bare
  void* bare_sender_data = NULL;
  /**
   * It is called by np1sec whenever the protocol needs to send meta data
   * messages (key exchange, etc) which are not initiated by a message from
   * the user.
   *  
   * @param data is member variable bare_sender_data which is passed to the 
   *             function in case any auxilary data is needed
   *
   * 
   */
  void (*send_bare)(std::string room_name,
                    std::string sender_nickname,
                    std::string message,
                    void* data);

  // TODO(vmon): Why do we need to join a room?
  // We can call back when join or leave is completed but
  // then also we need a call back when other people
  // join the room or leave that's why we have room
  // action as the return of the receive handlere
  /** 
   * Asks the app to join a room or a coversation 
   */
  // void (*join)(std::string room_name);

  /** 
   * Asks the app to leave a room or a coversation 
   */
  // void (*leave)(std::string room_name);
};

<<<<<<< HEAD
#endif  // SRC_INTERFACE_H_
=======
};

#endif
>>>>>>> 3936a640
<|MERGE_RESOLUTION|>--- conflicted
+++ resolved
@@ -78,10 +78,4 @@
   // void (*leave)(std::string room_name);
 };
 
-<<<<<<< HEAD
-#endif  // SRC_INTERFACE_H_
-=======
-};
-
-#endif
->>>>>>> 3936a640
+#endif  // SRC_INTERFACE_H_